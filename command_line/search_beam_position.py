from __future__ import absolute_import, division, print_function
# LIBTBX_PRE_DISPATCHER_INCLUDE_SH export PHENIX_GUI_ENVIRONMENT=1
# LIBTBX_PRE_DISPATCHER_INCLUDE_SH export BOOST_ADAPTBX_FPE_DEFAULT=1
import math
import iotbx.phil
from scitbx import matrix
from cctbx.array_family import flex
from libtbx.utils import Sorry
from dials.util.options import OptionParser
from dials.util.options import flatten_experiments, flatten_reflections
from dials.algorithms.indexing.indexer \
     import indexer_base, filter_reflections_by_scan_range

import libtbx.load_env
import logging
logger = logging.getLogger('dials.command_line.search_beam_position')

help_message = '''

Search for a better beam centre using the results of spot finding. Based on
method of Sauter et al., J. Appl. Cryst. 37, 399-409 (2004).

Examples::

  %s experiments.json strong.pickle

''' % libtbx.env.dispatcher_name

phil_scope = iotbx.phil.parse("""
nproc = Auto
  .type = int(value_min=1)
plot_search_scope = False
  .type = bool
max_cell = None
  .type = float
  .help = "Known max cell (otherwise will compute from spot positions)"
scan_range = None
  .help = "The range of images to use in indexing. Number of arguments"
    "must be a factor of two. Specifying \"0 0\" will use all images"
    "by default. The given range follows C conventions"
    "(e.g. j0 <= j < j1)."
  .type = ints(size=2)
  .multiple = True
max_reflections = 10000
  .type = int(value_min=1)
  .help = "Maximum number of reflections to use in the search for better"
          "experimental model. If the number of input reflections is greater"
          "then a random subset of reflections will be used."
mm_search_scope = 4.0
  .help = "Global radius of origin offset search."
  .type = float(value_min=0)
wide_search_binning = 2
  .help = "Modify the coarseness of the wide grid search for the beam centre."
  .type = float(value_min=0)
n_macro_cycles = 1
  .type = int
  .help = "Number of macro cycles for an iterative beam centre search."

seed = 42
  .type = int(value_min=0)

output {
  experiments = optimized_experiments.json
    .type = path
  log = "dials.search_beam_position.log"
    .type = str
  debug_log = "dials.search_beam_position.debug.log"
    .type = str
}
""")

master_params = phil_scope.fetch().extract()


from rstbx.phil.phil_preferences import indexing_api_defs
dps_phil_scope = iotbx.phil.parse('''
include scope rstbx.phil.phil_preferences.indexing_api_defs
d_min = None
  .type = float(value_min=0)
''', process_includes=True)


class better_experimental_model_discovery(object):
  def __init__(self, imagesets, spot_lists, solution_lists,
               amax_lists, horizon_phil, wide_search_binning=1):
    from libtbx import adopt_init_args
    adopt_init_args(self, locals())

  def optimize_origin_offset_local_scope(self):
    """Local scope: find the optimal origin-offset closest to the current overall detector position
       (local minimum, simple minimization)"""

    from libtbx.test_utils import approx_equal
    from rstbx.indexing_api import dps_extended

    detector = self.imagesets[0].get_detector()
    beam = self.imagesets[0].get_beam()
    s0 = matrix.col(beam.get_s0())
    # construct two vectors that are perpendicular to the beam.  Gives a basis for refining beam
    axis = matrix.col((1,0,0))
    beamr0 = s0.cross(axis).normalize()
    beamr1 = beamr0.cross(s0).normalize()
    beamr2 = beamr1.cross(s0).normalize()

    assert approx_equal(s0.dot(beamr1), 0.)
    assert approx_equal(s0.dot(beamr2), 0.)
    assert approx_equal(beamr2.dot(beamr1), 0.)
    # so the orthonormal vectors are self.S0_vector, beamr1 and beamr2

    if self.horizon_phil.indexing.mm_search_scope:
      scope = self.horizon_phil.indexing.mm_search_scope
      plot_px_sz = self.imagesets[0].get_detector()[0].get_pixel_size()[0]
      plot_px_sz *= self.wide_search_binning
      grid = max(1,int(scope/plot_px_sz))
      widegrid = 2 * grid + 1
      scores = flex.double()
      for y in xrange(-grid,grid+1):
        for x in xrange(-grid,grid+1):
          new_origin_offset = x*plot_px_sz*beamr1 + y*plot_px_sz*beamr2
          score = 0
          for i in range(len(self.imagesets)):
            score += self.get_origin_offset_score(new_origin_offset,
                                                  self.solution_lists[i],
                                                  self.amax_lists[i],
                                                  self.spot_lists[i],
                                                  self.imagesets[i])
          scores.append(score)

      def igrid(x): return x - (widegrid//2)

      idxs = [igrid(i)*plot_px_sz for i in xrange(widegrid)]

      # if there are several similarly high scores, then choose the closest
      # one to the current beam centre
      potential_offsets = flex.vec3_double()
      if scores.all_eq(0):
        raise Sorry("No valid scores")
      sel = scores > (0.9*flex.max(scores))
      for i in sel.iselection():
        offset = (idxs[i%widegrid])*beamr1 + (idxs[i//widegrid])*beamr2
        potential_offsets.append(offset.elems)
        #print offset.length(), scores[i]
      wide_search_offset = matrix.col(
        potential_offsets[flex.min_index(potential_offsets.norms())])

      #plot_max = flex.max(scores)
      #idx_max = flex.max_index(scores)
      #wide_search_offset = (idxs[idx_max%widegrid])*beamr1 + (idxs[idx_max//widegrid])*beamr2

    else:
      wide_search_offset = None

    # DO A SIMPLEX MINIMIZATION
    from scitbx.simplex import simplex_opt
    class test_simplex_method(object):
      def __init__(selfOO, wide_search_offset=None):
        selfOO.starting_simplex=[]
        selfOO.n = 2
        selfOO.wide_search_offset = wide_search_offset
        for ii in range(selfOO.n+1):
          selfOO.starting_simplex.append(flex.random_double(selfOO.n))
        selfOO.optimizer = simplex_opt(dimension=selfOO.n,
                                       matrix=selfOO.starting_simplex,
                                       evaluator=selfOO,
                                       tolerance=1e-7)
        selfOO.x = selfOO.optimizer.get_solution()
        selfOO.offset = selfOO.x[0]*0.2*beamr1 + selfOO.x[1]*0.2*beamr2
        if selfOO.wide_search_offset is not None:
          selfOO.offset += selfOO.wide_search_offset

      def target(selfOO, vector):
        trial_origin_offset = vector[0]*0.2*beamr1 + vector[1]*0.2*beamr2
        if selfOO.wide_search_offset is not None:
          trial_origin_offset += selfOO.wide_search_offset
        target = 0
        for i in range(len(self.imagesets)):
          target -= self.get_origin_offset_score(trial_origin_offset,
                                                 self.solution_lists[i],
                                                 self.amax_lists[i],
                                                 self.spot_lists[i],
                                                 self.imagesets[i])
        return target

    MIN = test_simplex_method(wide_search_offset=wide_search_offset)
    new_offset = MIN.offset

    if self.horizon_phil.indexing.plot_search_scope:
      scope = self.horizon_phil.indexing.mm_search_scope
      plot_px_sz = self.imagesets[0].get_detector()[0].get_pixel_size()[0]
      grid = max(1,int(scope/plot_px_sz))
      scores = flex.double()
      for y in xrange(-grid,grid+1):
        for x in xrange(-grid,grid+1):
          new_origin_offset = x*plot_px_sz*beamr1 + y*plot_px_sz*beamr2
          score = 0
          for i in range(len(self.imagesets)):
            score += self.get_origin_offset_score(new_origin_offset,
                                                  self.solution_lists[i],
                                                  self.amax_lists[i],
                                                  self.spot_lists[i],
                                                  self.imagesets[i])
          scores.append(score)

      def show_plot(widegrid,excursi):
        excursi.reshape(flex.grid(widegrid, widegrid))
        plot_max = flex.max(excursi)
        idx_max = flex.max_index(excursi)

        def igrid(x): return x - (widegrid//2)
        idxs = [igrid(i)*plot_px_sz for i in xrange(widegrid)]

        from matplotlib import pyplot as plt
        plt.figure()
        CS = plt.contour([igrid(i)*plot_px_sz for i in xrange(widegrid)],
                         [igrid(i)*plot_px_sz for i in xrange(widegrid)], excursi.as_numpy_array())
        plt.clabel(CS, inline=1, fontsize=10, fmt="%6.3f")
        plt.title("Wide scope search for detector origin offset")
        plt.scatter([0.0],[0.0],color='g',marker='o')
        plt.scatter([new_offset[0]] , [new_offset[1]],color='r',marker='*')
        plt.scatter([idxs[idx_max%widegrid]] , [idxs[idx_max//widegrid]],color='k',marker='s')
        plt.axes().set_aspect("equal")
        plt.xlabel("offset (mm) along beamr1 vector")
        plt.ylabel("offset (mm) along beamr2 vector")
        plt.savefig("search_scope.png")

        #changing value
        trial_origin_offset =  (idxs[idx_max%widegrid])*beamr1 + (idxs[idx_max//widegrid])*beamr2
        return trial_origin_offset

      show_plot(widegrid = 2 * grid + 1, excursi = scores)

    return dps_extended.get_new_detector(self.imagesets[0].get_detector(), new_offset)

  def get_origin_offset_score(self, trial_origin_offset, solutions, amax, spots_mm, imageset):
    from rstbx.indexing_api import lattice # import dependency
    from rstbx.indexing_api import dps_extended
    trial_detector = dps_extended.get_new_detector(imageset.get_detector(), trial_origin_offset)

    from dials.algorithms.indexing.indexer import indexer_base
    # Key point for this is that the spots must correspond to detector
    # positions not to the correct RS position => reset any fixed rotation
    # to identity - copy in case called from elsewhere
    import copy
    gonio = copy.deepcopy(imageset.get_goniometer())
    gonio.set_fixed_rotation((1, 0, 0, 0, 1, 0, 0, 0, 1))
    indexer_base.map_centroids_to_reciprocal_space(
      spots_mm, trial_detector, imageset.get_beam(), gonio)

    return self.sum_score_detail(spots_mm['rlp'], solutions, amax=amax)

  def sum_score_detail(self, reciprocal_space_vectors, solutions, granularity=None, amax=None):
    """Evaluates the probability that the trial value of (S0_vector | origin_offset) is correct,
       given the current estimate and the observations.  The trial value comes through the
       reciprocal space vectors, and the current estimate comes through the short list of
       DPS solutions. Actual return value is a sum of NH terms, one for each DPS solution, each ranging
       from -1.0 to 1.0"""
    import cmath
    from rstbx.dps_core import Direction, Directional_FFT
    nh = min(solutions.size(), 20) # extended API
    sum_score = 0.0
    for t in xrange(nh):
      #if t!=unique:continue
      dfft = Directional_FFT(
        angle=Direction(solutions[t]), xyzdata=reciprocal_space_vectors,
        granularity=5.0, amax=amax, # extended API XXX These values have to come from somewhere!
        F0_cutoff = 11)
      kval = dfft.kval();
      kmax = dfft.kmax();
      #kval_cutoff = self.raw_spot_input.size()/4.0; # deprecate record
      kval_cutoff = reciprocal_space_vectors.size()/4.0; # deprecate record
      if kval > kval_cutoff:
        ff=dfft.fft_result;
        kbeam = ((-dfft.pmin)/dfft.delta_p) + 0.5;
        Tkmax = cmath.phase(ff[kmax]);
        backmax = math.cos(Tkmax+(2*math.pi*kmax*kbeam/(2*ff.size()-1)));
        ### Here it should be possible to calculate a gradient.
        ### Then minimize with respect to two coordinates.  Use lbfgs?  Have second derivatives?
        ### can I do something local to model the cosine wave?
        ### direction of wave travel.  Period. phase.
        sum_score += backmax;
      #if t == unique:
      #  print t, kmax, dfft.pmin, dfft.delta_p, Tkmax,(2*math.pi*kmax*kbeam/(2*ff.size()-1))
    return sum_score


def run_dps(args):
  imageset, spots_mm, max_cell, params = args

  detector = imageset.get_detector()
  beam = imageset.get_beam()
  goniometer = imageset.get_goniometer()
  scan = imageset.get_scan()

  from rstbx.indexing_api.lattice import DPS_primitive_lattice
  # max_cell: max possible cell in Angstroms; set to None, determine from data
  # recommended_grid_sampling_rad: grid sampling in radians; guess for now

  DPS = DPS_primitive_lattice(max_cell=max_cell,
                              recommended_grid_sampling_rad=None,
                              horizon_phil=params)

  from scitbx import matrix
  DPS.S0_vector = matrix.col(beam.get_s0())
  DPS.inv_wave = 1./beam.get_wavelength()
  if goniometer is None:
    DPS.axis = matrix.col((1,0,0))
  else:
    DPS.axis = matrix.col(goniometer.get_rotation_axis())
  DPS.set_detector(detector)

  # transform input into what Nick needs
  # i.e., construct a flex.vec3 double consisting of mm spots, phi in degrees

  data = flex.vec3_double()
  for spot in spots_mm:
    data.append((spot['xyzobs.mm.value'][0],
                 spot['xyzobs.mm.value'][1],
                 spot['xyzobs.mm.value'][2]*180./math.pi))

  #from matplotlib import pyplot as plt
  #plt.plot([spot.centroid_position[0] for spot in spots_mm] , [spot.centroid_position[1] for spot in spots_mm], 'ro')
  #plt.show()

  logger.info("Running DPS using %i reflections" %len(data))

  DPS.index(raw_spot_input=data,
            panel_addresses=flex.int([s['panel'] for s in spots_mm]))
  solutions = DPS.getSolutions()
  from libtbx.utils import plural_s
  logger.info("Found %i solution%s with max unit cell %.2f Angstroms." %(
    len(solutions), plural_s(len(solutions))[1], DPS.amax))
  if len(solutions) < 3:
    from libtbx.utils import Sorry
    raise Sorry("Not enough solutions: found %i, need at least 3" %(
      len(solutions)))
  return dict(solutions=flex.vec3_double(
    [s.dvec for s in solutions]), amax=DPS.amax)


def discover_better_experimental_model(
  imagesets, spot_lists, params, dps_params, nproc=1, wide_search_binning=1):
  assert len(imagesets) == len(spot_lists)
  assert len(imagesets) > 0
  # XXX should check that all the detector and beam objects are the same
  from dials.algorithms.indexing.indexer import indexer_base
  spot_lists_mm = [
    indexer_base.map_spots_pixel_to_mm_rad(
      spots, imageset.get_detector(), imageset.get_scan())
    for spots, imageset in zip(spot_lists, imagesets)]

  spot_lists_mm = []
  max_cell_list = []

  detector = imagesets[0].get_detector()
  beam = imagesets[0].get_beam()

  beam_panel = detector.get_panel_intersection(beam.get_s0())

  if beam_panel == -1:
    from libtbx.utils import Sorry
    raise Sorry('input beam does not intersect detector')

  for imageset, spots in zip(imagesets, spot_lists):
    if 'imageset_id' not in spots:
      spots['imageset_id'] = spots['id']

    spots_mm = indexer_base.map_spots_pixel_to_mm_rad(
      spots=spots, detector=imageset.get_detector(), scan=imageset.get_scan())

    indexer_base.map_centroids_to_reciprocal_space(
      spots_mm, detector=imageset.get_detector(), beam=imageset.get_beam(),
      goniometer=imageset.get_goniometer())

    if dps_params.d_min is not None:
      d_spacings = 1/spots_mm['rlp'].norms()
      sel = d_spacings > dps_params.d_min
      spots_mm = spots_mm.select(sel)

    # derive a max_cell from mm spots

    if params.max_cell is None:
      from dials.algorithms.indexing.indexer import find_max_cell
      max_cell = find_max_cell(spots_mm, max_cell_multiplier=1.3,
                               step_size=45).max_cell
      max_cell_list.append(max_cell)

    if (params.max_reflections is not None and
        spots_mm.size() > params.max_reflections):
      logger.info('Selecting subset of %i reflections for analysis'
           %params.max_reflections)
      perm = flex.random_permutation(spots_mm.size())
      sel = perm[:params.max_reflections]
      spots_mm = spots_mm.select(sel)

    spot_lists_mm.append(spots_mm)

  if params.max_cell is None:
    max_cell = flex.median(flex.double(max_cell_list))
  else:
    max_cell = params.max_cell
  args = [(imageset, spots, max_cell, dps_params)
          for imageset, spots in zip(imagesets, spot_lists_mm)]

  from libtbx import easy_mp
  results = easy_mp.parallel_map(
    func=run_dps,
    iterable=args,
    processes=nproc,
    method="multiprocessing",
    preserve_order=True,
    asynchronous=True,
    preserve_exception_message=True)
  solution_lists = [r["solutions"] for r in results]
  amax_list = [r["amax"] for r in results]
  assert len(solution_lists) > 0

  detector = imagesets[0].get_detector()
  beam = imagesets[0].get_beam()

  # perform calculation
  if dps_params.indexing.improve_local_scope == "origin_offset":
    discoverer = better_experimental_model_discovery(
      imagesets, spot_lists_mm, solution_lists, amax_list, dps_params,
      wide_search_binning=wide_search_binning)
    new_detector = discoverer.optimize_origin_offset_local_scope()
    old_panel, old_beam_centre = detector.get_ray_intersection(beam.get_s0())
    new_panel, new_beam_centre = new_detector.get_ray_intersection(beam.get_s0())

    old_beam_centre_px = detector[old_panel].millimeter_to_pixel(old_beam_centre)
    new_beam_centre_px = new_detector[new_panel].millimeter_to_pixel(new_beam_centre)

    logger.info("Old beam centre: %.2f, %.2f mm" %old_beam_centre +
                " (%.1f, %.1f px)" %old_beam_centre_px)
    logger.info("New beam centre: %.2f, %.2f mm" %new_beam_centre +
                " (%.1f, %.1f px)" %new_beam_centre_px)
    logger.info("Shift: %.2f, %.2f mm" %(
      matrix.col(old_beam_centre)-matrix.col(new_beam_centre)).elems +
                " (%.1f, %.1f px)" %(
      matrix.col(old_beam_centre_px)-matrix.col(new_beam_centre_px)).elems)
    return new_detector, beam
  elif dps_params.indexing.improve_local_scope=="S0_vector":
    raise NotImplementedError()


def run(args):
  from dials.util import log
  usage = "%s [options] experiments.json strong.pickle" % libtbx.env.dispatcher_name

  parser = OptionParser(
    usage=usage,
    phil=phil_scope,
    read_experiments=True,
    read_reflections=True,
    check_format=False,
    epilog=help_message)

  params, options = parser.parse_args(show_diff_phil=False)
  experiments = flatten_experiments(params.input.experiments)
  reflections = flatten_reflections(params.input.reflections)

  if len(experiments) == 0 or len(reflections) == 0:
    parser.print_help()
    exit(0)

  # Configure the logging
  log.config(
    info=params.output.log,
    debug=params.output.debug_log)

  # Log the diff phil
  diff_phil = parser.diff_phil.as_str()
  if diff_phil is not '':
    logger.info('The following parameters have been modified:\n')
    logger.info(diff_phil)

  if params.seed is not None:
    import random
    flex.set_random_seed(params.seed)
    random.seed(params.seed)

<<<<<<< HEAD
  imagesets = experiments.imagesets()
=======
  imagesets = []
  for datablock in datablocks:
    imagesets.extend(datablock.extract_imagesets())
  # Split all the refln tables by ID, corresponding to the respective imagesets
  reflections = [refl_unique_id for refl in reflections
                 for refl_unique_id in refl.split_by_experiment_id()]
>>>>>>> 5d6dabca

  assert len(imagesets) > 0
  assert len(reflections) == len(imagesets)

  if params.scan_range is not None and len(params.scan_range) > 0:
    reflections = [
      filter_reflections_by_scan_range(refl, params.scan_range)
      for refl in reflections]

  dps_params = dps_phil_scope.extract()
  # for development, we want an exhaustive plot of beam probability map:
  dps_params.indexing.plot_search_scope = params.plot_search_scope
  dps_params.indexing.mm_search_scope = params.mm_search_scope

  for i in range(params.n_macro_cycles):
    if params.n_macro_cycles > 1:
      logger.info('Starting macro cycle %i' %(i+1))
    new_detector, new_beam = discover_better_experimental_model(
      imagesets, reflections, params, dps_params, nproc=params.nproc,
      wide_search_binning=params.wide_search_binning)
    for experiment in experiments:
      experiment.beam = new_beam
      experiment.detector = new_detector
    logger.info('')

  from dxtbx.serialize import dump
  logger.info("Saving optimized experiments to %s" %params.output.experiments)
  dump.experiment_list(experiments, params.output.experiments)


if __name__ == '__main__':
  import sys
  run(sys.argv[1:])<|MERGE_RESOLUTION|>--- conflicted
+++ resolved
@@ -478,16 +478,10 @@
     flex.set_random_seed(params.seed)
     random.seed(params.seed)
 
-<<<<<<< HEAD
   imagesets = experiments.imagesets()
-=======
-  imagesets = []
-  for datablock in datablocks:
-    imagesets.extend(datablock.extract_imagesets())
   # Split all the refln tables by ID, corresponding to the respective imagesets
   reflections = [refl_unique_id for refl in reflections
                  for refl_unique_id in refl.split_by_experiment_id()]
->>>>>>> 5d6dabca
 
   assert len(imagesets) > 0
   assert len(reflections) == len(imagesets)

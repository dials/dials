from __future__ import absolute_import, division, print_function
# LIBTBX_PRE_DISPATCHER_INCLUDE_SH export BOOST_ADAPTBX_FPE_DEFAULT=1

import sys

from dials.util.options import OptionParser
from dials.util.options \
     import flatten_reflections, flatten_experiments, flatten_experiments
from dials.algorithms.spot_finding import per_image_analysis

import iotbx.phil

help_message = '''

Reports the number of strong spots and computes an estimate of the resolution
limit for each image, given the results of dials.find_spots. Optionally
generates a plot of the per-image statistics (plot=image.png).

Examples::

  dials.spot_counts_per_image experiments.json strong.pickle

  dials.spot_counts_per_image experiments.json strong.pickle plot=per_image.png

'''

phil_scope = iotbx.phil.parse("""\
resolution_analysis = True
  .type = bool
plot = None
  .type = path
json = None
  .type = path
split_json = False
  .type = bool
joint_json = True
  .type = bool
individual_plots = False
  .type = bool
id = None
  .type = int(value_min=0)
""")

def run(args):
<<<<<<< HEAD
  import libtbx.load_env
  usage = "%s [options] experiments.json strong.pickle" % libtbx.env.dispatcher_name
=======
  usage = "dials.spot_counts_per_image [options] datablock.json strong.pickle"
>>>>>>> 5d6dabca

  parser = OptionParser(
    usage=usage,
    read_reflections=True,
    read_experiments=True,
    phil=phil_scope,
    check_format=False,
    epilog=help_message)

  params, options = parser.parse_args(show_diff_phil=False)
  reflections = flatten_reflections(params.input.reflections)
  experiments = flatten_experiments(params.input.experiments)

  if not any([reflections, experiments]):
    parser.print_help()
    return

  if len(reflections) != 1:
<<<<<<< HEAD
    raise Sorry('exactly 1 reflection table must be specified')
  if len(experiments.imagesets()) != 1:
    raise Sorry('exactly 1 experiment must be specified')
  imageset = experiments.imagesets()[0]
=======
    sys.exit('exactly 1 reflection table must be specified')
  if len(datablocks) != 1:
    if experiments:
      if len(experiments.imagesets()) != 1:
        sys.exit('exactly 1 datablock must be specified')
      imageset = experiments.imagesets()[0]
    else:
      sys.exit('exactly 1 datablock must be specified')
  else:
    imageset = datablocks[0].extract_imagesets()[0]
>>>>>>> 5d6dabca

  reflections = reflections[0]

  if params.id is not None:
    reflections = reflections.select(reflections['id'] == params.id)

  stats = per_image_analysis.stats_imageset(
    imageset, reflections, resolution_analysis=params.resolution_analysis,
    plot=params.individual_plots)
  per_image_analysis.print_table(stats)

  from libtbx import table_utils
  overall_stats = per_image_analysis.stats_single_image(
    imageset, reflections, resolution_analysis=params.resolution_analysis)
  rows = [
    ("Overall statistics", ""),
    ("#spots", "%i" % overall_stats.n_spots_total),
    ("#spots_no_ice", "%i" % overall_stats.n_spots_no_ice),
    ("d_min", "%.2f" % overall_stats.estimated_d_min),
    ("d_min (distl method 1)", "%.2f (%.2f)" % (
      overall_stats.d_min_distl_method_1, overall_stats.noisiness_method_1)),
    ("d_min (distl method 2)", "%.2f (%.2f)" % (
      overall_stats.d_min_distl_method_1, overall_stats.noisiness_method_1)),
    ]
  print(table_utils.format(rows, has_header=True, prefix="| ", postfix=" |"))

  if params.json:
    import json
    if params.split_json:
      for k in stats.__dict__:
        start, end = params.json.split('.')
        with open('%s_%s.%s' % (start, k, end), 'wb') as fp:
          json.dump(stats.__dict__[k], fp)
    if params.joint_json:
      with open(params.json, 'wb') as fp:
        json.dump(stats.__dict__, fp)
  if params.plot:
    per_image_analysis.plot_stats(stats, filename=params.plot)

if __name__ == '__main__':
  run(sys.argv[1:])<|MERGE_RESOLUTION|>--- conflicted
+++ resolved
@@ -42,12 +42,8 @@
 """)
 
 def run(args):
-<<<<<<< HEAD
   import libtbx.load_env
   usage = "%s [options] experiments.json strong.pickle" % libtbx.env.dispatcher_name
-=======
-  usage = "dials.spot_counts_per_image [options] datablock.json strong.pickle"
->>>>>>> 5d6dabca
 
   parser = OptionParser(
     usage=usage,
@@ -66,23 +62,10 @@
     return
 
   if len(reflections) != 1:
-<<<<<<< HEAD
     raise Sorry('exactly 1 reflection table must be specified')
   if len(experiments.imagesets()) != 1:
     raise Sorry('exactly 1 experiment must be specified')
   imageset = experiments.imagesets()[0]
-=======
-    sys.exit('exactly 1 reflection table must be specified')
-  if len(datablocks) != 1:
-    if experiments:
-      if len(experiments.imagesets()) != 1:
-        sys.exit('exactly 1 datablock must be specified')
-      imageset = experiments.imagesets()[0]
-    else:
-      sys.exit('exactly 1 datablock must be specified')
-  else:
-    imageset = datablocks[0].extract_imagesets()[0]
->>>>>>> 5d6dabca
 
   reflections = reflections[0]
 

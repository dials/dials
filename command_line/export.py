from __future__ import annotations

import logging
import sys
from io import StringIO

from iotbx.phil import parse
from libtbx import Auto

from dials.util import log, show_mail_handle_errors

logger = logging.getLogger("dials.command_line.export")

help_message = """

This program is used to export the results of dials processing in various
formats.

The output formats currently supported are:

MTZ format exports the files as an unmerged mtz file, ready for input to
downstream programs such as Pointless and Aimless. For exporting integrated,
but unscaled data, the required input is a models.expt file and an
integrated.refl file. For exporting scaled data, the required input is a
models.expt file and a scaled.refl file, also passing the option
intensity=scale.

NXS format exports the files as an NXmx file. The required input is a
models.expt file and an integrated.refl file.

MMCIF format exports the files as an mmcif file. The required input is a
models.expt file and an integrated.refl file.

XDS_ASCII format exports intensity data and the experiment metadata in the
same format as used by the output of XDS in the CORRECT step - output can
be scaled with XSCALE.

SADABS format exports intensity data (and geometry by direction cosines)
as an ersatz-SADABS format reverse engineered from the file format used by
EvalCCD for input to SADABS.

MOSFLM format exports the files as an index.mat mosflm-format matrix file and a
mosflm.in file containing basic instructions for input to mosflm. The required
input is an models.expt file.

XDS format exports a models.expt file as XDS.INP and XPARM.XDS files. If a
reflection file is given it will be exported as a SPOT.XDS file.

PETS2 format exports intensity data and diffraction data in the CIF format
used by PETS2. This is primarily intended to produce files suitable for
dynamic diffraction refinement using Jana2020, which requires this format.

Examples::

  # Export to mtz
  dials.export models.expt integrated.refl
  dials.export models.expt integrated.refl mtz.hklout=integrated.mtz
  dials.export models.expt scaled.refl intensity=scale mtz.hklout=scaled.mtz

  # Export to nexus
  dials.export models.expt integrated.refl format=nxs
  dials.export models.expt integrated.refl format=nxs nxs.hklout=integrated.nxs

  # Export to mmcif
  dials.export models.expt integrated.refl format=mmcif
  dials.export models.expt integrated.refl format=mmcif mmcif.hklout=integrated.mmcif

  # Export to mosflm
  dials.export models.expt integrated.refl format=mosflm

  # Export to xds
  dials.export strong.refl format=xds
  dials.export indexed.refl format=xds
  dials.export models.expt format=xds
  dials.export models.expt indexed.refl format=xds
"""

phil_scope = parse(
    """

<<<<<<< HEAD
  format = *mtz sadabs nxs mmcif mosflm xds xds_ascii json pets
=======
  format = *mtz sadabs nxs mmcif mosflm xds xds_ascii json shelx
>>>>>>> d13ae536
    .type = choice
    .help = "The output file format"

  intensity = *auto profile sum scale
    .type = choice(multi=True)
    .help = "Choice of which intensities to export. Allowed combinations:
            scale, profile, sum, profile+sum, sum+profile+scale. Auto will
            default to scale or profile+sum depending on if the data are scaled."


  debug = False
    .type = bool
    .help = "Output additional debugging information"

  mtz {

    combine_partials = True
      .type = bool
      .help = "Combine partials that have the same partial id into one
        reflection, with an updated partiality given by the sum of the
        individual partialities."

    partiality_threshold=0.4
      .type = float
      .help = "All reflections with partiality values above the partiality
        threshold will be retained. This is done after any combination of
        partials if applicable."

    min_isigi = -5
      .type = float
      .help = "Exclude reflections with unfeasible values of I/Sig(I)"

    force_static_model = False
      .type = bool
      .help = "Force program to use static model even if scan varying is present"

    filter_ice_rings = False
      .type = bool
      .help = "Filter reflections at ice ring resolutions"

    d_min = None
      .type = float
      .help = "Filter out reflections with d-spacing below d_min"

    hklout = auto
      .type = path
      .help = "The output MTZ filename, defaults to integrated.mtz or scaled_unmerged.mtz"
              "depending on if the input data are scaled."

    crystal_name = XTAL
      .type = str
      .help = "The name of the crystal, for the mtz file metadata"

    project_name = DIALS
      .type = str
      .help = "The project name for the mtz file metadata"

    best_unit_cell = None
    .type = unit_cell
    .help = "Best unit cell value, to use when performing resolution cutting,"
            "and as the overall unit cell in the exported mtz. If None, the median"
            "cell will be used."

  }

  sadabs {

    hklout = integrated.sad
      .type = path
      .help = "The output raw sadabs file"
    run = 1
      .type = int
      .help = "Batch number / run number for output file"
    predict = False
      .type = bool
      .help = "Compute centroids with static model, not observations"

  }

  xds_ascii {

    hklout = DIALS.HKL
      .type = path
      .help = "The output raw hkl file"

  }

  nxs {

    hklout = integrated.nxs
      .type = path
      .help = "The output Nexus file"

    instrument_name = Unknown
      .type = str
      .help = "Name of the instrument/beamline"

    instrument_short_name = Unknown
      .type = str
      .help = "Short name for instrument/beamline, perhaps the acronym"

    source_name = Unknown
      .type = str
      .help = "Name of the source/facility"

    source_short_name = Unknown
      .type = str
      .help = "Short name for source, perhaps the acronym"

  }

  mmcif {

    hklout = auto
      .type = path
      .help = "The output CIF file, defaults to integrated.cif or scaled_unmerged.cif
        depending on if the data are scaled."

    compress = gz bz2 xz
      .type = choice
      .help = "Choose compression format (also appended to the file name)"

    pdb_version = v5 *v5_next
      .type = choice
      .help = "This controls which pdb mmcif dictionary version the output"
              "mmcif file should comply with. v5_next adds support for"
              "recording unmerged data as well as additional scan metadata"
              "and statistics, however writing can be slow for large datasets."
  }

  mosflm {

    directory = mosflm
      .type = path
      .help = "The output directory for mosflm output"

  }

  xds {

    directory = xds
      .type = path
      .help = "The output directory for xds output"

  }

  json {
    filename = rlp.json
      .type = path
    compact = True
      .type = bool
    n_digits = 6
      .type = int(value_min=1)
      .help = "Number of decimal places to be used for representing the"
              "reciprocal lattice points."
  }

<<<<<<< HEAD
  pets {
    filename_prefix = dials
      .type = str
      .help = "The prefix for output files, where the default will produce"
              "dials.cif_pets and dials_dyn.cif_pets"
    id = None
      .type = int
      .help = "The experiment ID to export from a multi-experiment list"

    partiality_cutoff = 0.99
      .type = float
      .help = "Cutoff for determining which reflections are deemed to be fully"
              "recorded"

    virtual_frame {
      excitation_error_cutoff = 0.04
        .type = float
        .help = "Excitation error cutoff determining which reflections are"
                "included in virtual frames"
      n_merged = 1
        .type = int
        .help = "Number of frames to merge in a virtual frame"
      step = 1
        .type = int
        .help = "Step between frames"
    }

=======
  shelx {
    hklout = dials.hkl
      .type = path
      .help = "The output hkl file"
    ins = dials.ins
      .type = path
      .help = "The output ins file"
    scale = True
      .type = bool
      .help = "Scale reflections to maximise output precision in SHELX 8.2f format"
    scale_range = -9999.0, 9999.0
      .type = floats(size=2, value_min=-999999., value_max=9999999.)
      .help = "minimum or maximum intensity value after scaling."
>>>>>>> d13ae536
  }

  output {
    log = dials.export.log
      .type = path
      .help = "The log filename"
  }
"""
)


def _check_input(experiments, reflections, params=None, check_intensities=False):
    if not experiments:
        raise ValueError("export requires an experiment list")
    if len(reflections) != 1:
        raise ValueError("export requires 1 reflection table")
    if check_intensities:
        if not params:
            raise ValueError("No parameters given")
        if "profile" not in params.intensity and "sum" not in params.intensity:
            raise ValueError(
                "Only intensity options containing sum or profile can be exported in this format"
            )
        if (
            "intensity.sum.value" not in reflections[0]
            and "intensity.prf.value" not in reflections[0]
        ):
            raise ValueError(
                "Unable to find 'intensity.sum.value' or 'intensity.prf.value' columns in reflection table."
            )


def export_mtz(params, experiments, reflections):
    """
    Export reflections in MTZ format

    :param params: The phil parameters
    :param experiments: The experiment list
    :param reflections: The reflection tables
    """

    _check_input(experiments, reflections)

    from dials.util.export_mtz import export_mtz

    # Handle case where user has passed data before integration
    if (
        "intensity.sum.value" not in reflections[0]
        and "intensity.prf.value" not in reflections[0]
    ):
        raise ValueError(
            "Error: No intensity data in reflections; cannot export un-integrated data to MTZ"
        )

    reflection_table = reflections[0]
    filename = params.mtz.hklout
    # if mtz filename is auto, then choose scaled.mtz or integrated.mtz
    if filename in (None, Auto, "auto"):
        if ("intensity.scale.value" in reflection_table) and (
            "intensity.scale.variance" in reflection_table
        ):
            filename = "scaled.mtz"
            logger.info("Data appears to be scaled, setting mtz.hklout = 'scaled.mtz'")
        else:
            filename = "integrated.mtz"
            logger.info(
                "Data appears to be unscaled, setting mtz.hklout = 'integrated.mtz'"
            )

    m = export_mtz(
        reflection_table,
        experiments,
        intensity_choice=params.intensity,
        filename=filename,
        best_unit_cell=params.mtz.best_unit_cell,
        partiality_threshold=params.mtz.partiality_threshold,
        combine_partials=params.mtz.combine_partials,
        min_isigi=params.mtz.min_isigi,
        filter_ice_rings=params.mtz.filter_ice_rings,
        d_min=params.mtz.d_min,
        force_static_model=params.mtz.force_static_model,
        crystal_name=params.mtz.crystal_name,
        project_name=params.mtz.project_name,
    )

    summary = StringIO()
    m.show_summary(out=summary)
    logger.info("")
    logger.info(summary.getvalue())


def export_sadabs(params, experiments, reflections):
    """
    Export data in HKL format

    :param params: The phil parameters
    :param experiments: The experiment list
    :param reflections: The reflection tables
    """

    _check_input(experiments, reflections, params=params, check_intensities=True)

    from dials.util.export_sadabs import export_sadabs

    export_sadabs(reflections[0], experiments, params)


def export_xdsascii(params, experiments, reflections):
    """
    Export data in XDS_ASCII format

    :param params: The phil parameters
    :param experiments: The experiment list
    :param reflections: The reflection tables
    """

    _check_input(experiments, reflections, params=params, check_intensities=True)

    from dials.util.export_xds_ascii import export_xds_ascii

    export_xds_ascii(reflections[0], experiments, params)


def export_nexus(params, experiments, reflections):
    """
    Export data in Nexus format

    :param params: The phil parameters
    :param experiments: The experiment list
    :param reflections: The reflection tables
    """

    _check_input(experiments, reflections)

    from dials.util.nexus import dump

    dump(experiments, reflections[0], params.nxs)


def export_mmcif(params, experiments, reflections):
    """
    Export data in CIF format

    :param params: The phil parameters
    :param experiments: The experiment list
    :param reflections: The reflection tables
    """

    _check_input(experiments, reflections)

    from dials.util.export_mmcif import MMCIFOutputFile

    outfile = MMCIFOutputFile(params)
    outfile.write(experiments, reflections[0])


def export_mosflm(params, experiments, reflections):
    """
    Export stuff in mosflm format

    :param params: The phil parameters
    :param experiments: The experiment list
    :param reflections: The reflection tables
    """

    _check_input(experiments, [None])

    if reflections:
        sys.exit("Mosflm exporter does not need a reflection table")

    from dials.util.mosflm import dump

    dump(experiments, params.mosflm.directory)


def export_xds(params, experiments, reflections):
    """
    Export stuff in xds format

    :param params: The phil parameters
    :param experiments: The experiment list
    :param reflections: The reflection tables
    """

    # Check the input
    if len(reflections) > 1:
        raise ValueError("XDS exporter requires 0 or 1 reflection table")

    if reflections:
        reflections = reflections[0]

    from dials.util.xds import dump

    dump(experiments, reflections, params.xds.directory)


def export_json(params, experiments, reflections):
    """
    Export reflections in json format

    :param params: The phil parameters
    :param experiments: The experiment list
    :param reflections: The reflection tables
    """

    # Check the input
    _check_input(experiments, [None])
    if not reflections:
        raise ValueError("json exporter requires a reflection table")

    from scitbx.array_family import flex

    from dials.util import export_json

    imagesets = [expt.imageset for expt in experiments]

    if len(reflections) != len(imagesets):
        raise ValueError(
            "Mismatch between %d reflections lists and %d imagesets"
            % (len(reflections), len(imagesets))
        )
    selected_reflections = None
    for i, refl in enumerate(reflections):
        refl["imageset_id"] = flex.size_t(refl.size(), i)
        if selected_reflections is None:
            selected_reflections = refl
        else:
            selected_reflections.extend(refl)

    exporter = export_json.ReciprocalLatticeJson(experiments, selected_reflections)
    exporter.as_json(
        filename=params.json.filename,
        compact=params.json.compact,
        n_digits=params.json.n_digits,
        experiments=experiments,
    )


<<<<<<< HEAD
def export_pets(params, experiments, reflections):
    """
    Export reflections in PETS CIF format
=======
def export_shelx(params, experiments, reflections):
    """
    Export data in SHELX HKL format
>>>>>>> d13ae536

    :param params: The phil parameters
    :param experiments: The experiment list
    :param reflections: The reflection tables
    """

<<<<<<< HEAD
    # Check the input
    _check_input(experiments, reflections, check_intensities=False)

    from dials.util.export_pets import PETSOutput

    pets_output = PETSOutput(experiments, reflections, params.pets)
    pets_output.write_cif_pets()
    pets_output.write_dyn_cif_pets()

    return
=======
    _check_input(experiments, reflections, params=params)

    # check for a single intensity choice
    if len(params.intensity) > 1:
        raise ValueError(
            "Only 1 intensity option can be exported in this format, please choose a single intensity option e.g. intensity=profile"
        )

    from dials.util.export_shelx import export_shelx

    export_shelx(reflections[0], experiments, params)
>>>>>>> d13ae536


@show_mail_handle_errors()
def run(args=None):
    from dials.util.options import (
        ArgumentParser,
        reflections_and_experiments_from_files,
    )
    from dials.util.version import dials_version

    usage = "dials.export models.expt reflections.refl [options]"

    # Create the option parser
    parser = ArgumentParser(
        usage=usage,
        read_experiments=True,
        read_reflections=True,
        check_format=False,
        phil=phil_scope,
        epilog=help_message,
    )

    # Get the parameters
    params, options = parser.parse_args(args, show_diff_phil=False)

    # Configure the logging
    log.config(logfile=params.output.log)

    # Print the version number
    logger.info(dials_version())

    # Log the diff phil
    diff_phil = parser.diff_phil.as_str()
    if diff_phil != "":
        logger.info("The following parameters have been modified:\n")
        logger.info(diff_phil)

    if not params.input.experiments and not params.input.reflections:
        parser.print_help()
        sys.exit()

    # Get the experiments and reflections
    reflections, experiments = reflections_and_experiments_from_files(
        params.input.reflections, params.input.experiments
    )

    # do auto interpreting of intensity choice:
    # note that this may still fail certain checks further down the processing,
    # but these are the defaults to try
    if params.intensity in ([None], [Auto], ["auto"], Auto) and reflections:
        if ("intensity.scale.value" in reflections[0]) and (
            "intensity.scale.variance" in reflections[0]
        ):
            params.intensity = ["scale"]
            logger.info("Data appears to be scaled, setting intensity = scale")
        else:
            params.intensity = []
            if "intensity.sum.value" in reflections[0]:
                params.intensity.append("sum")
            if "intensity.prf.value" in reflections[0]:
                params.intensity.append("profile")
            logger.info(
                "Data appears to be unscaled, setting intensity = "
                + "+".join(params.intensity)
            )

    # Choose the exporter
    exporter = {
        "mtz": export_mtz,
        "sadabs": export_sadabs,
        "xds_ascii": export_xdsascii,
        "nxs": export_nexus,
        "mmcif": export_mmcif,
        "mosflm": export_mosflm,
        "xds": export_xds,
        "json": export_json,
<<<<<<< HEAD
        "pets": export_pets,
=======
        "shelx": export_shelx,
>>>>>>> d13ae536
    }.get(params.format)
    if not exporter:
        sys.exit(f"Unknown format: {params.format}")

    # Export the data
    try:
        exporter(params, experiments, reflections)
    except Exception as e:
        logger.error(f"Error: {e}")
        sys.exit(1)


if __name__ == "__main__":
    run()<|MERGE_RESOLUTION|>--- conflicted
+++ resolved
@@ -78,11 +78,7 @@
 phil_scope = parse(
     """
 
-<<<<<<< HEAD
-  format = *mtz sadabs nxs mmcif mosflm xds xds_ascii json pets
-=======
-  format = *mtz sadabs nxs mmcif mosflm xds xds_ascii json shelx
->>>>>>> d13ae536
+  format = *mtz sadabs nxs mmcif mosflm xds xds_ascii json shelx pets
     .type = choice
     .help = "The output file format"
 
@@ -240,7 +236,21 @@
               "reciprocal lattice points."
   }
 
-<<<<<<< HEAD
+  shelx {
+    hklout = dials.hkl
+      .type = path
+      .help = "The output hkl file"
+    ins = dials.ins
+      .type = path
+      .help = "The output ins file"
+    scale = True
+      .type = bool
+      .help = "Scale reflections to maximise output precision in SHELX 8.2f format"
+    scale_range = -9999.0, 9999.0
+      .type = floats(size=2, value_min=-999999., value_max=9999999.)
+      .help = "minimum or maximum intensity value after scaling."
+  }
+
   pets {
     filename_prefix = dials
       .type = str
@@ -267,23 +277,6 @@
         .type = int
         .help = "Step between frames"
     }
-
-=======
-  shelx {
-    hklout = dials.hkl
-      .type = path
-      .help = "The output hkl file"
-    ins = dials.ins
-      .type = path
-      .help = "The output ins file"
-    scale = True
-      .type = bool
-      .help = "Scale reflections to maximise output precision in SHELX 8.2f format"
-    scale_range = -9999.0, 9999.0
-      .type = floats(size=2, value_min=-999999., value_max=9999999.)
-      .help = "minimum or maximum intensity value after scaling."
->>>>>>> d13ae536
-  }
 
   output {
     log = dials.export.log
@@ -521,33 +514,15 @@
     )
 
 
-<<<<<<< HEAD
-def export_pets(params, experiments, reflections):
-    """
-    Export reflections in PETS CIF format
-=======
 def export_shelx(params, experiments, reflections):
     """
     Export data in SHELX HKL format
->>>>>>> d13ae536
-
-    :param params: The phil parameters
-    :param experiments: The experiment list
-    :param reflections: The reflection tables
-    """
-
-<<<<<<< HEAD
-    # Check the input
-    _check_input(experiments, reflections, check_intensities=False)
-
-    from dials.util.export_pets import PETSOutput
-
-    pets_output = PETSOutput(experiments, reflections, params.pets)
-    pets_output.write_cif_pets()
-    pets_output.write_dyn_cif_pets()
-
-    return
-=======
+
+    :param params: The phil parameters
+    :param experiments: The experiment list
+    :param reflections: The reflection tables
+    """
+
     _check_input(experiments, reflections, params=params)
 
     # check for a single intensity choice
@@ -559,7 +534,27 @@
     from dials.util.export_shelx import export_shelx
 
     export_shelx(reflections[0], experiments, params)
->>>>>>> d13ae536
+
+
+def export_pets(params, experiments, reflections):
+    """
+    Export reflections in PETS CIF format
+
+    :param params: The phil parameters
+    :param experiments: The experiment list
+    :param reflections: The reflection tables
+    """
+
+    # Check the input
+    _check_input(experiments, reflections, check_intensities=False)
+
+    from dials.util.export_pets import PETSOutput
+
+    pets_output = PETSOutput(experiments, reflections, params.pets)
+    pets_output.write_cif_pets()
+    pets_output.write_dyn_cif_pets()
+
+    return
 
 
 @show_mail_handle_errors()
@@ -636,11 +631,8 @@
         "mosflm": export_mosflm,
         "xds": export_xds,
         "json": export_json,
-<<<<<<< HEAD
+        "shelx": export_shelx,
         "pets": export_pets,
-=======
-        "shelx": export_shelx,
->>>>>>> d13ae536
     }.get(params.format)
     if not exporter:
         sys.exit(f"Unknown format: {params.format}")

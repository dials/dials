--- conflicted
+++ resolved
@@ -639,12 +639,8 @@
     return experiments, reflections, report
 
 
-<<<<<<< HEAD
+@show_mail_handle_errors()
 def run(args=None, phil=working_phil):
-=======
-@show_mail_handle_errors()
-def run(args=None, phil=phil_scope):
->>>>>>> d37c751d
     """Run the integration command line script."""
     usage = "usage: dials.integrate [options] models.expt"
 

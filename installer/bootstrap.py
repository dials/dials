--- conflicted
+++ resolved
@@ -54,11 +54,6 @@
 allowed_ssh_connections = {}
 concurrent_git_connection_limit = threading.Semaphore(5)
 
-<<<<<<< HEAD
-=======
-_prebuilt_cctbx_base = "2025"
-
->>>>>>> d78db9ff
 
 def make_executable(filepath):
     if os.name == "posix":

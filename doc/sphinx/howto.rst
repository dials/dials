+++++++++++++++++++
DIALS How-To guides
+++++++++++++++++++


.. toctree::

<<<<<<< HEAD
  Sequences missing images <missing-images>
  In-depth guide to scaling options in DIALS <dials_scale_user_guide>
  Scaling against a reference dataset with DIALS <targeted_scaling_guide>
=======
  Sweeps missing images <missing-images>
  Scaling in DIALS <dials_scale_user_guide>
>>>>>>> a592440a
<|MERGE_RESOLUTION|>--- conflicted
+++ resolved
@@ -5,11 +5,5 @@
 
 .. toctree::
 
-<<<<<<< HEAD
-  Sequences missing images <missing-images>
-  In-depth guide to scaling options in DIALS <dials_scale_user_guide>
-  Scaling against a reference dataset with DIALS <targeted_scaling_guide>
-=======
   Sweeps missing images <missing-images>
-  Scaling in DIALS <dials_scale_user_guide>
->>>>>>> a592440a
+  Scaling in DIALS <dials_scale_user_guide>
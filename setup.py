--- conflicted
+++ resolved
@@ -69,12 +69,9 @@
         ],
         "dials.index.lattice_search": [
             "low_res_spot_match = dials.algorithms.indexing.lattice_search:LowResSpotMatch",
-<<<<<<< HEAD
             "small_cell = dials.algorithms.indexing.lattice_search:SmallCell",
-=======
             "pink_indexer = dials.algorithms.indexing.lattice_search:PinkIndexer",
             "ffbidx = dials.algorithms.indexing.lattice_search:FfbIndexer",
->>>>>>> 9096c4bd
         ],
         "dials.integration.background": [
             "Auto = dials.extensions.auto_background_ext:AutoBackgroundExt",

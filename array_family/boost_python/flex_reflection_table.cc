--- conflicted
+++ resolved
@@ -734,7 +734,6 @@
   }
 
   /**
-<<<<<<< HEAD
    * Pack the reflection table in msgpack format
    * @param self The reflection table
    * @returns The msgpack string
@@ -758,7 +757,8 @@
     reflection_table r = result.get().as<reflection_table>();
     return r;
   }
-=======
+
+  /*
    * Class to pickle and unpickle the table
    */
   struct flex_reflection_table_pickle_suite : boost::python::pickle_suite {
@@ -864,8 +864,6 @@
       DIALS_ASSERT(self.is_consistent());
     }
   };
-
->>>>>>> e776e315
 
   /**
    * Struct to facilitate wrapping reflection table type
@@ -918,17 +916,14 @@
           &split_indices_by_experiment_id<flex_table_type>)
         .def("compute_phi_range",
           &compute_phi_range<flex_table_type>)
-<<<<<<< HEAD
         .def("as_msgpack",
           &reflection_table_as_msgpack)
         .def("from_msgpack",
           &reflection_table_from_msgpack)
         .staticmethod("from_msgpack")
-=======
         .def("experiment_identifiers",
           &T::experiment_identifiers)
         .def_pickle(flex_reflection_table_pickle_suite())
->>>>>>> e776e315
         ;
 
       // Create the flags enum in the reflection table scope

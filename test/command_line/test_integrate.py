from __future__ import absolute_import, division, print_function

import json
import math
import os
import shutil
import pytest

import procrunner

from dxtbx.serialize import load

from dials.algorithms.integration.processor import _average_bbox_size
from dials.array_family import flex


def test_basic_integrate(dials_data, tmpdir):
    # Call dials.integrate

    exp = load.experiment_list(
        dials_data("centroid_test_data").join("experiments.json").strpath
    )
    exp[0].identifier = "foo"
    exp.as_json(tmpdir.join("modified_input.json").strpath)

    result = procrunner.run(
        [
            "dials.integrate",
            "modified_input.json",
            "profile.fitting=False",
            "integration.integrator=3d",
            "prediction.padding=0",
        ],
        working_directory=tmpdir,
    )
    assert not result.returncode and not result.stderr

    experiments = load.experiment_list(tmpdir.join("integrated.expt").strpath)
    assert experiments[0].identifier == "foo"

    table = flex.reflection_table.from_file(tmpdir / "integrated.refl")
    mask = table.get_flags(table.flags.integrated, all=False)
    assert len(table) == 1996
    assert mask.count(True) == 1666
    assert "id" in table
    for row in table.rows():
        assert row["id"] == 0

    assert dict(table.experiment_identifiers()) == {0: "foo"}

    originaltable = table

    tmpdir.join("integrated.refl").remove()

    for i in range(1, 10):
        source = dials_data("centroid_test_data").join("centroid_000%d.cbf" % i)
        destination = source.new(
            dirname=tmpdir.strpath, basename="centroid_001%d.cbf" % i
        )
        source.copy(destination)

    with dials_data("centroid_test_data").join("experiments.json").open("r") as fh:
        j = json.load(fh)
    assert j["scan"][0]["image_range"] == [1, 9]
    j["scan"][0]["image_range"] = [11, 19]
    assert j["scan"][0]["oscillation"] == [0.0, 0.2]
    j["scan"][0]["oscillation"] = [360.0, 0.2]
    j["experiment"][0]["identifier"] = "bar"
    with tmpdir.join("models.expt").open("w") as fh:
        json.dump(j, fh)

    # Call dials.integrate
    result = procrunner.run(
        [
            "dials.integrate",
            "models.expt",
            "profile.fitting=False",
            "integration.integrator=3d",
            "prediction.padding=0",
        ],
        working_directory=tmpdir,
    )
    assert not result.returncode and not result.stderr

    experiments = load.experiment_list(tmpdir.join("integrated.expt").strpath)
    assert experiments[0].identifier == "bar"

    table = flex.reflection_table.from_file(tmpdir / "integrated.refl")
    assert dict(table.experiment_identifiers()) == {0: "bar"}
    mask1 = table.get_flags(table.flags.integrated, all=False)
    assert len(table) == 1996
    assert mask1.count(True) == 1666
    mask2 = originaltable.get_flags(table.flags.integrated, all=False)
    assert mask1.all_eq(mask2)
    t1 = table.select(mask1)
    t2 = originaltable.select(mask1)
    Cal_P1 = t1["xyzcal.mm"].parts()[2]
    Cal_Z1 = t1["xyzcal.px"].parts()[2]
    Obs_Z1 = t1["xyzobs.px.value"].parts()[2]
    # Obs_P1 = t1['xyzobs.mm.value'].parts()[2]
    Cal_Z2 = t2["xyzcal.px"].parts()[2]
    Cal_P2 = t2["xyzcal.mm"].parts()[2]
    Obs_Z2 = t2["xyzobs.px.value"].parts()[2]
    # Obs_P2 = t2['xyzobs.mm.value'].parts()[2]
    diff_I = t1["intensity.sum.value"] - t2["intensity.sum.value"]
    diff_Cal_Z = Cal_Z1 - (Cal_Z2 + 10)
    diff_Obs_Z = Obs_Z1 - (Obs_Z2 + 10)
    diff_Cal_P = Cal_P1 - (Cal_P2 + 2 * math.pi)
    # diff_Obs_P = Obs_P1 - (Obs_P2 + 2*math.pi)
    assert flex.abs(diff_I).all_lt(1e-7)
    assert flex.abs(diff_Cal_Z).all_lt(1e-7)
    assert flex.abs(diff_Cal_P).all_lt(1e-7)
    assert flex.abs(diff_Obs_Z).all_lt(1e-7)
    # assert(flex.abs(diff_Obs_P).all_lt(1e-7))


<<<<<<< HEAD
@pytest.mark.parametrize(
    ("block_size", "block_units"),
    [(None, None), (1, "degrees"), (2, "frames"), (1, "frames")],
)
def test_basic_blocking_options(dials_data, tmp_path, block_size, block_units):
    exp = load.experiment_list(dials_data("centroid_test_data") / "experiments.json")
    exp[0].identifier = "foo"
    exp.as_json(tmp_path / "modified_input.json")

    args = ["dials.integrate", "modified_input.json", "nproc=2"]
    if block_size:
        args.append("block.size=%s" % block_size)
    if block_units:
        args.append("block.units=%s" % block_units)

    result = procrunner.run(args, working_directory=tmp_path)
    assert not result.returncode and not result.stderr
=======
def test_basic_threaded_integrate(dials_data, tmp_path):
    """Test the threaded integrator on single imageset data."""

    expts = dials_data("centroid_test_data") / "indexed.expt"
    refls = dials_data("centroid_test_data") / "indexed.refl"

    result = procrunner.run(
        [
            "dials.integrate",
            "integration.integrator=3d_threaded",
            "background.algorithm=glm",
            "njobs=2",
            "nproc=2",
            refls,
            expts,
        ],
        working_directory=tmp_path,
    )
    assert not result.returncode and not result.stderr
    assert tmp_path.joinpath("integrated.refl").is_file()
    assert tmp_path.joinpath("integrated.expt").is_file()

    table = flex.reflection_table.from_file(tmp_path / "integrated.refl")
    assert table.size() == 4204
    assert set(table["id"]) == {0}
    assert table.select(table["id"] == 0).size() == 4204
>>>>>>> 675d0609


def test_basic_integrate_output_integrated_only(dials_data, tmpdir):

    exp = load.experiment_list(
        dials_data("centroid_test_data").join("experiments.json").strpath
    )
    exp[0].identifier = "bar"
    exp.as_json(tmpdir.join("modified_input.json").strpath)

    result = procrunner.run(
        [
            "dials.integrate",
            "modified_input.json",
            "profile.fitting=False",
            "integration.integrator=3d",
            "output_unintegrated_reflections=False",
            "prediction.padding=0",
        ],
        working_directory=tmpdir,
    )
    assert not result.returncode and not result.stderr

    experiments = load.experiment_list(tmpdir.join("integrated.expt").strpath)
    assert experiments[0].identifier == "bar"

    table = flex.reflection_table.from_file(tmpdir / "integrated.refl")
    mask = table.get_flags(table.flags.integrated, all=False)
    assert len(table) == 1666
    assert mask.count(False) == 0
    assert "id" in table
    for row in table.rows():
        assert row["id"] == 0

    assert dict(table.experiment_identifiers()) == {0: "bar"}


def test_integration_with_sampling(dials_data, tmpdir):

    exp = load.experiment_list(
        dials_data("centroid_test_data").join("experiments.json").strpath
    )
    exp[0].identifier = "foo"
    exp.as_json(tmpdir.join("modified_input.json").strpath)

    result = procrunner.run(
        [
            "dials.integrate",
            "modified_input.json",
            "profile.fitting=False",
            "sampling.integrate_all_reflections=False",
            "prediction.padding=0",
        ],
        working_directory=tmpdir,
    )
    assert not result.returncode and not result.stderr
    experiments = load.experiment_list(tmpdir.join("integrated.expt").strpath)
    assert experiments[0].identifier == "foo"

    table = flex.reflection_table.from_file(tmpdir / "integrated.refl")
    assert len(table) == 1000
    assert dict(table.experiment_identifiers()) == {0: "foo"}


def test_integration_with_sample_size(dials_data, tmpdir):

    exp = load.experiment_list(
        dials_data("centroid_test_data").join("experiments.json").strpath
    )
    exp[0].identifier = "foo"
    exp.as_json(tmpdir.join("modified_input.json").strpath)

    result = procrunner.run(
        [
            "dials.integrate",
            "modified_input.json",
            "profile.fitting=False",
            "sampling.integrate_all_reflections=False",
            "sampling.minimum_sample_size=500",
            "prediction.padding=0",
        ],
        working_directory=tmpdir,
    )
    assert not result.returncode and not result.stderr
    experiments = load.experiment_list(tmpdir.join("integrated.expt").strpath)
    assert experiments[0].identifier == "foo"
    table = flex.reflection_table.from_file(tmpdir / "integrated.refl")
    assert len(table) == 500
    assert dict(table.experiment_identifiers()) == {0: "foo"}


def test_multi_sweep(dials_regression, tmpdir):

    expts = os.path.join(
        dials_regression, "integration_test_data", "multi_sweep", "experiments.json"
    )

    experiments = load.experiment_list(expts)
    for i, expt in enumerate(experiments):
        expt.identifier = str(100 + i)
    experiments.as_json(tmpdir.join("modified_input.json").strpath)

    refls = os.path.join(
        dials_regression, "integration_test_data", "multi_sweep", "indexed.pickle"
    )

    result = procrunner.run(
        [
            "dials.integrate",
            "modified_input.json",
            refls,
            "prediction.padding=0",
        ],
        working_directory=tmpdir,
    )
    assert not result.returncode and not result.stderr
    assert (tmpdir / "integrated.refl").check()
    assert (tmpdir / "integrated.expt").check()

    experiments = load.experiment_list(tmpdir.join("integrated.expt").strpath)
    for i, expt in enumerate(experiments):
        assert expt.identifier == str(100 + i)

    table = flex.reflection_table.from_file(tmpdir / "integrated.refl")
    assert len(table) == 4020
    assert dict(table.experiment_identifiers()) == {0: "100", 1: "101"}

    # Check the results
    T1 = table[:2010]
    T2 = table[2010:]
    ID1 = list(set(T1["id"]))
    ID2 = list(set(T2["id"]))
    assert len(ID1) == 1
    assert len(ID2) == 1
    assert ID1[0] == 0
    assert ID2[0] == 1
    I1 = T1["intensity.prf.value"]
    I2 = T2["intensity.prf.value"]
    F1 = T1.get_flags(T1.flags.integrated_prf)
    F2 = T2.get_flags(T2.flags.integrated_prf)
    assert F1 == F2
    I1 = I1.select(F1)
    I2 = I2.select(F2)
    assert flex.abs(I1 - I2) < 1e-6


def test_multi_lattice(dials_regression, tmpdir):

    expts = os.path.join(
        dials_regression, "integration_test_data", "multi_lattice", "experiments.json"
    )

    experiments = load.experiment_list(expts)
    for i, expt in enumerate(experiments):
        expt.identifier = str(100 + i)
    experiments.as_json(tmpdir.join("modified_input.json").strpath)

    result = procrunner.run(
        [
            "dials.integrate",
            "modified_input.json",
            os.path.join(
                dials_regression,
                "integration_test_data",
                "multi_lattice",
                "indexed.pickle",
            ),
            "prediction.padding=0",
        ],
        working_directory=tmpdir,
    )
    assert not result.returncode and not result.stderr
    assert tmpdir.join("integrated.refl").check()
    assert tmpdir.join("integrated.expt").check()

    experiments = load.experiment_list(tmpdir.join("integrated.expt").strpath)
    for i, expt in enumerate(experiments):
        assert expt.identifier == str(100 + i)

    table = flex.reflection_table.from_file(tmpdir / "integrated.refl")
    assert len(table) == 5605
    assert dict(table.experiment_identifiers()) == {0: "100", 1: "101"}

    # Check output contains from two lattices
    exp_id = list(set(table["id"]))
    assert len(exp_id) == 2

    # Check both lattices have integrated reflections
    mask = table.get_flags(table.flags.integrated_prf)
    table = table.select(mask)
    exp_id = list(set(table["id"]))
    assert len(exp_id) == 2


def test_output_rubbish(dials_data, tmpdir):
    result = procrunner.run(
        [
            "dials.index",
            dials_data("centroid_test_data").join("datablock.json"),
            dials_data("centroid_test_data").join("strong.pickle"),
        ],
        working_directory=tmpdir,
    )
    assert not result.returncode and not result.stderr
    assert tmpdir.join("indexed.expt").check(file=1)
    assert tmpdir.join("indexed.refl").check(file=1)

    # Call dials.integrate
    result = procrunner.run(
        [
            "dials.integrate",
            "indexed.expt",
            "indexed.refl",
            "profile.fitting=False",
            "prediction.padding=0",
        ],
        working_directory=tmpdir,
    )
    assert not result.returncode and not result.stderr
    assert tmpdir.join("integrated.refl").check(file=1)

    table = flex.reflection_table.from_file(tmpdir / "integrated.refl")
    assert "id" in table
    for row in table.rows():
        assert row["id"] == 0

    assert list(table.experiment_identifiers().keys()) == [0]
    assert list(table.experiment_identifiers().values())  # not empty


def test_integrate_with_kapton(dials_regression, tmpdir):
    tmpdir.chdir()
    loc = tmpdir.strpath

    pickle_name = "idx-20161021225550223_indexed.pickle"
    json_name = "idx-20161021225550223_refined_experiments.json"
    image_name = "20161021225550223.pickle"
    pickle_path = os.path.join(
        dials_regression, "integration_test_data", "stills_PSII", pickle_name
    )
    json_path = os.path.join(
        dials_regression, "integration_test_data", "stills_PSII", json_name
    )
    image_path = os.path.join(
        dials_regression, "integration_test_data", "stills_PSII", image_name
    )

    assert os.path.exists(pickle_path)
    assert os.path.exists(json_path)
    shutil.copy(pickle_path, loc)
    shutil.copy(image_path, loc)

    with open(json_name, "w") as w, open(json_path, "r") as r:
        w.write(r.read() % loc.replace("\\", "\\\\"))

    templ_phil = """
      output {
        experiments = 'idx-20161021225550223_integrated_experiments_%s.expt'
        reflections = 'idx-20161021225550223_integrated_%s.refl'
      }
      integration {
        lookup.mask = '%s'
        integrator = stills
        profile.fitting = False
        background.algorithm = simple
        debug {
          output = True
          separate_files = False
          split_experiments = False
        }
      }
      profile {
        gaussian_rs.min_spots.overall = 0
      }
      absorption_correction {
        apply = %s
        algorithm = fuller_kapton
        fuller_kapton {
          smart_sigmas = True
        }
      }
"""
    without_kapton_phil = templ_phil % (
        "nokapton",
        "nokapton",
        os.path.join(
            dials_regression, "integration_test_data", "stills_PSII", "mask.pickle"
        ).replace("\\", "\\\\"),
        "False",
    )
    with_kapton_phil = templ_phil % (
        "kapton",
        "kapton",
        os.path.join(
            dials_regression, "integration_test_data", "stills_PSII", "mask.pickle"
        ).replace("\\", "\\\\"),
        "True",
    )

    with open("integrate_without_kapton.phil", "w") as f:
        f.write(without_kapton_phil)

    with open("integrate_with_kapton.phil", "w") as f:
        f.write(with_kapton_phil)

    # Call dials.integrate with and without kapton correction
    for phil in "integrate_without_kapton.phil", "integrate_with_kapton.phil":
        result = procrunner.run(["dials.integrate", pickle_name, json_name, phil])
        assert not result.returncode and not result.stderr

    results = []
    for mode in "kapton", "nokapton":
        table = flex.reflection_table.from_file(
            tmpdir / ("idx-20161021225550223_integrated_%s.refl" % mode)
        )
        millers = table["miller_index"]
        test_indices = {"zero": (-5, 2, -6), "low": (-2, -20, 7), "high": (-1, -10, 4)}
        test_rows = {k: millers.first_index(v) for k, v in test_indices.items()}
        test_I_sigsqI = {
            k: (table[v]["intensity.sum.value"], table[v]["intensity.sum.variance"])
            for k, v in test_rows.items()
        }
        results.append(test_I_sigsqI)
    assert results[0]["zero"][0] == results[1]["zero"][0]
    assert results[0]["zero"][1] - results[1]["zero"][1] < 0.0001
    assert False not in [results[0]["low"][i] > results[1]["low"][i] for i in (0, 1)]
    assert False not in [results[0]["high"][i] > results[1]["high"][i] for i in (0, 1)]


def test_average_bbox_size():
    """Test behaviour of function for obtaining average bbox size."""
    reflections = flex.reflection_table()
    reflections["bbox"] = flex.int6(*(flex.int(10, i) for i in range(6)))
    assert _average_bbox_size(reflections) == (1, 1, 1)<|MERGE_RESOLUTION|>--- conflicted
+++ resolved
@@ -114,7 +114,6 @@
     # assert(flex.abs(diff_Obs_P).all_lt(1e-7))
 
 
-<<<<<<< HEAD
 @pytest.mark.parametrize(
     ("block_size", "block_units"),
     [(None, None), (1, "degrees"), (2, "frames"), (1, "frames")],
@@ -132,7 +131,8 @@
 
     result = procrunner.run(args, working_directory=tmp_path)
     assert not result.returncode and not result.stderr
-=======
+
+
 def test_basic_threaded_integrate(dials_data, tmp_path):
     """Test the threaded integrator on single imageset data."""
 
@@ -159,7 +159,6 @@
     assert table.size() == 4204
     assert set(table["id"]) == {0}
     assert table.select(table["id"] == 0).size() == 4204
->>>>>>> 675d0609
 
 
 def test_basic_integrate_output_integrated_only(dials_data, tmpdir):

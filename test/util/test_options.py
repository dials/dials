--- conflicted
+++ resolved
@@ -2,12 +2,8 @@
 Tests for the functions in dials.util.options
 """
 
-<<<<<<< HEAD
 import pytest
-from mock import Mock
-=======
 from unittest.mock import Mock
->>>>>>> 327f63b6
 
 from dxtbx.model import Experiment, ExperimentList
 

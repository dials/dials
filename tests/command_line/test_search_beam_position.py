from __future__ import annotations

import os

import pytest

import scitbx
from cctbx import uctbx
from dxtbx.serialize import load

from dials.command_line import search_beam_position

from ..algorithms.indexing.test_index import run_indexing
import json
import mrcfile
import subprocess
from collections import namedtuple
import numpy as np


Gaussian = namedtuple('Gaussian', ['x0', 'y0', 'sigma_x', 'sigma_y', 'height'])


def test_search_i04_weak_data_image_range(mocker, run_in_tmp_path, dials_data):
    """Perform a beam-centre search and check that the output is sane."""

<<<<<<< HEAD
    data_dir = os.path.join(dials_regression, "indexing_test_data",
                            "i04_weak_data")
    reflection_file = os.path.join(data_dir, "full.pickle")
    experiments_file = os.path.join(data_dir, "experiments_import.json")
=======
    data_dir = dials_data("i04_weak_data")
    reflection_file = data_dir / "full.pickle"
    experiments_file = data_dir / "experiments_import.json"
>>>>>>> 1b10322c

    args = [
        str(experiments_file),
        str(reflection_file),
        "image_range=1,10",
        "image_range=251,260",
        "image_range=531,540",
        "n_macro_cycles=4",
    ]
    from rstbx.indexing_api import dps_extended

    mocker.spy(dps_extended, "get_new_detector")
    search_beam_position.run(args)
    # Check that the last call to get_new_detector was with an
    # offset of close to zero.
    # The final call was to apply the "best" shift to the detector model before
    # returning the updated experiments.
    assert (dps_extended.get_new_detector.call_args[0][1].elems ==
            pytest.approx((0, 0, 0), abs=3e-2))
    assert os.path.exists("optimised.expt")

    # Compare the shifts between the start and final detector models
    experiments = load.experiment_list(experiments_file, check_format=False)
    optimised_experiments = load.experiment_list("optimised.expt",
                                                 check_format=False)
    detector_1 = experiments[0].detector
    detector_2 = optimised_experiments[0].detector
    shift = scitbx.matrix.col(detector_1[0].get_origin()) - scitbx.matrix.col(
        detector_2[0].get_origin()
    )
    assert shift.elems == pytest.approx((0.27, -0.12, 0.0), abs=1e-1)


def test_search_multiple(run_in_tmp_path, dials_data):
    """Perform a beam-centre search and check that the output is sane.

    Do the following:
    1. Run dials.search_beam_centre on two experiments and two pickled
    reflection tables, as output by dials.find_spots;
      a) Check that the program exits correctly;
      b) Check that it produces the expected output experiment.
    2. Check that the beam centre search has resulted in the expected shift
    in detector origin.
    """

    data_dir = dials_data("semisynthetic_multilattice")
    refl_path1 = str(data_dir / "ag_strong_1_50.refl")
    refl_path2 = str(data_dir / "bh_strong_1_50.refl")
    experiments_path1 = str(data_dir / "ag_imported_1_50.expt")
    experiments_path2 = str(data_dir / "bh_imported_1_50.expt")

    args = [experiments_path1, experiments_path2, refl_path1, refl_path2]
    search_beam_position.run(args)
    assert os.path.exists("optimised.expt")

    experiments = load.experiment_list(experiments_path1, check_format=False)
    optimised_experiments = load.experiment_list("optimised.expt",
                                                 check_format=False)
    detector_1 = experiments[0].detector
    detector_2 = optimised_experiments[0].detector
    shift = scitbx.matrix.col(detector_1[0].get_origin()) - scitbx.matrix.col(
        detector_2[0].get_origin()
    )
    assert shift.elems == pytest.approx((-0.090, -0.168, 0.0), abs=1e-1)


def test_index_after_search(dials_data, run_in_tmp_path):
    """Integrate the beam centre search with the rest of the toolchain

    Do the following:
    1. Take a known good experiment and perturb the beam centre
    2. Run dials.search_beam_centre on the perturbated beam centre and original
    reflection table, check for expected output;
    3. Run dials.index with the found beam centre and check that the expected
    unit cell is obtained and that the RMSDs are smaller than or equal to some
    expected values."""

    insulin = dials_data("insulin_processed", pathlib=True)

    # load the original experiment and perturb
    # the beam centre by a small offset
    experiments = load.experiment_list(insulin / "imported.expt",
                                       check_format=False)
    original_origin = experiments[0].detector.hierarchy().get_origin()
    shifted_origin = (
        original_origin[0] - 1.3,
        original_origin[1] + 1.5,
        original_origin[2],
    )
    experiments[0].detector.hierarchy().set_local_frame(
        experiments[0].detector.hierarchy().get_fast_axis(),
        experiments[0].detector.hierarchy().get_slow_axis(),
        shifted_origin,
    )
    assert experiments[0].detector.hierarchy().get_origin() == shifted_origin
    experiments.as_file(run_in_tmp_path / "shifted.expt")

    # search the beam centre
    search_beam_position.run(
        [
            str(run_in_tmp_path / "shifted.expt"),
            str(insulin / "strong.refl"),
        ]
    )
    assert run_in_tmp_path.joinpath("optimised.expt").is_file()

    # check we can actually index the resulting optimized experiments
    expected_unit_cell = uctbx.unit_cell(
        (67.655, 67.622, 67.631, 109.4583, 109.4797, 109.485)
    )
    expected_rmsds = (0.3, 0.3, 0.005)
    expected_hall_symbol = " P 1"
    run_indexing(
        insulin / "strong.refl",
        run_in_tmp_path / "optimised.expt",
        run_in_tmp_path,
        [],
        expected_unit_cell,
        expected_rmsds,
        expected_hall_symbol,
    )


def test_search_single(dials_data, run_in_tmp_path):
    """Perform a beam-centre search and check that the output is sane.

    Do the following:
    1. Run dials.search_beam_centre on a single experiment and pickled
    reflection table, as output by dials.find_spots;
      a) Check that the program exits correctly;
      b) Check that it produces the expected output experiment.
    2. Check that the beam centre search has resulted in the expected shift
    in detector origin.
    """

    insulin = dials_data("insulin_processed", pathlib=True)
    refl_path = insulin / "strong.refl"
    experiments_path = insulin / "imported.expt"

    search_beam_position.run([str(experiments_path), str(refl_path)])
    assert run_in_tmp_path.joinpath("optimised.expt").is_file()

    experiments = load.experiment_list(experiments_path, check_format=False)
    original_imageset = experiments.imagesets()[0]
    optimized_experiments = load.experiment_list("optimised.expt",
                                                 check_format=False)
    detector_1 = original_imageset.get_detector()
    detector_2 = optimized_experiments.detectors()[0]
    shift = scitbx.matrix.col(detector_1[0].get_origin()) - scitbx.matrix.col(
        detector_2[0].get_origin()
    )
    assert shift.elems == pytest.approx((-0.165, -0.380, 0.0), abs=1e-1)


def test_search_small_molecule(dials_data, run_in_tmp_path):
    """Perform a beam-centre search on a multi-sequence data set..

    Do the following:
    1. Run dials.search_beam_centre on a single experiment and pickled
    reflection table containing multiple experiment IDs, as output by
    dials.find_spots;
      a) Check that the program exits correctly;
      b) Check that it produces the expected output experiment.
    2. Check that the beam centre search has resulted in the expected shift
    in detector origin.
    """

    data = dials_data("l_cysteine_dials_output", pathlib=True)
    experiments_path = data / "imported.expt"
    refl_path = data / "strong.refl"

    search_beam_position.run([os.fspath(experiments_path),
                              os.fspath(refl_path)])
    assert run_in_tmp_path.joinpath("optimised.expt").is_file()

    experiments = load.experiment_list(experiments_path, check_format=False)
    optimised_experiments = load.experiment_list("optimised.expt",
                                                 check_format=False)
    for old_expt, new_expt in zip(experiments, optimised_experiments):
        # assert that the detector fast/slow axes are unchanged
        # from the input experiments
        # the last experiment actually does have a different detector model
        assert (old_expt.detector[0].get_slow_axis() ==
                new_expt.detector[0].get_slow_axis())
        assert (old_expt.detector[0].get_fast_axis() ==
                new_expt.detector[0].get_fast_axis())
        shift = scitbx.matrix.col(
            old_expt.detector[0].get_origin()
        ) - scitbx.matrix.col(new_expt.detector[0].get_origin())
        assert shift.elems == pytest.approx((0.091, -1.11, 0), abs=1e-2)


def test_multi_sweep_fixed_rotation(dials_data, run_in_tmp_path):
    data = dials_data("l_cysteine_dials_output", pathlib=True)
    experiments_path = data / "imported.expt"
    refl_path = data / "strong.refl"

    search_beam_position.run([str(experiments_path), str(refl_path)])
    assert run_in_tmp_path.joinpath("optimised.expt").is_file()

    experiments = load.experiment_list(experiments_path, check_format=False)
    optimised_experiments = load.experiment_list("optimised.expt",
                                                 check_format=False)

    for orig_expt, new_expt in zip(experiments, optimised_experiments):
        shift = scitbx.matrix.col(
            orig_expt.detector[0].get_origin()
        ) - scitbx.matrix.col(new_expt.detector[0].get_origin())
        print(shift)
        assert shift.elems == pytest.approx((0.096, -1.111, 0), abs=1e-2)


def test_midpoint_method(mrc_file):

    assert os.path.exists('imported.expt'), "Error! No imported.expt file."

    cmd = ['dials.search_beam_position',
           'method=midpoint',
           'per_image=True',
           'exclude_intensity_percent=0.01',
           'intersection_range=0.1,0.9,0.01',
           'midpoint.convolution_width=10',
           'dead_pixel_range_y=223,276',
           'intersection_min_width=10',
           'image_ranges=0',
           'color_cutoff=20',
           'imported.expt']

    result = subprocess.run(cmd, capture_output=True, text=True)
    check_output(result, x0=373.8, y0=248.1, image_index=0, imageset_index=0,
                 out_fig='beam_position_imageset_00000_img_00000.png',
                 method='maximum')


def test_maximum_method(mrc_file):

    assert os.path.exists('imported.expt'), "Error! No imported.expt file."

    cmd = ['dials.search_beam_position',
           'method=maximum',
           'image_ranges=1',
           'per_image=True',
           'maximum.bad_pixel_threshold=30',
           'maximum.convolution_width=5',
           'bin_width=20',
           'bin_step=10',
           'color_cutoff=20',
           'imported.expt']

    result = subprocess.run(cmd, capture_output=True, text=True)
    check_output(result, x0=402.0, y0=220.0, image_index=1, imageset_index=0,
                 out_fig='beam_position_imageset_00000_img_00001.png',
                 method='maximum')


def test_inversion_method(mrc_file):

    assert os.path.exists('imported.expt'), "Error! No imported.expt file."

    cmd = ['dials.search_beam_position',
           'method=inversion',
           'image_ranges=2',
           'per_image=True',
           'inversion.bad_pixel_threshold=20',
           'color_cutoff=20',
           'imported.expt']

    result = subprocess.run(cmd, capture_output=True, text=True)
    check_output(result, x0=378.0, y0=254.0, image_index=2, imageset_index=0,
                 out_fig='beam_position_imageset_00000_img_00002.png',
                 method='inversion')


@pytest.fixture(scope="module")
def mrc_file():
    """
    Generates three MRC images to test search_beam_position projection
    methods. The first image is for testing the midpoint method, the second is
    for the maximum method, and the third is for the inverson method
    """

    nx = 700
    ny = 500
    images = []
    beam_positions = [(372, 247), (402, 221), (-3780, -2520)]
    for i in range(3):
        x0, y0 = beam_positions[i]
        images.append(generate_image(nx, ny, x0=x0, y0=y0, seed=i))
    images = np.array(images, dtype=np.float32)

    images[0][225:275, :] = 0      # Add the central stripe to image 1
    images[2][225:275, :] = 0      # Add the central stripe to image 3

    # Add a Friedel pair to image 3
    delta_x = 70
    delta_y = 120

    x0, y0 = 378, 252
    friedel_01 = Gaussian(x0=x0+delta_x, y0=y0+delta_y,
                          sigma_x=5, sigma_y=5, height=20)
    friedel_02 = Gaussian(x0=x0-delta_x, y0=y0-delta_y,
                          sigma_x=5, sigma_y=5, height=20)
    images[2] += gauss(nx, ny, friedel_01)
    images[2] += gauss(nx, ny, friedel_02)

    filename = 'images.mrc'
    save_to_mrc(images, filename)

    subprocess.run(['dials.import', filename], text=True)

    yield filename

    subprocess.run(['rm', filename], text=True)
    subprocess.run(['rm', 'imported.expt'], text=True)
    subprocess.run(['rm', 'dials.import.log'], text=True)


def check_output(result, x0, y0, image_index, imageset_index,
                 out_fig=None, method='maximum'):

    out_lines = result.stdout.split("\n")

    assert result.stderr == "", f"{result.stderr}"
    msg = f"Expected four lines in the output (got {len(out_lines)})"
    assert len(out_lines) == 4, msg

    x, y = [float(i) for i in out_lines[2].strip().split(',')]
    print(f'Checking for the {method} method')
    print('x, y =', x, y)
    x0_OK = abs(x - x0) < 1
    y0_OK = abs(y - y0) < 1
    msg = f"Wrong beam position from the {method} method \n"
    msg += f"  Got x = {x}, expected {x0} (Position OK? {x0_OK}) \n"
    msg += f"  Got y = {y}, expected {y0} (Position OK? {y0_OK}) \n"

    assert x0_OK and y0_OK, msg

    assert os.path.exists(out_fig), 'No output figure generated'

    json_file = 'beam_positions.json'
    assert os.path.exists(json_file), 'No output JSON generated'

    json_OK = True
    try:
        with open("beam_positions.json", "r") as file:
            data = json.load(file)
            imageset_index_json, image_index_json, x_json, y_json = data[0]
            print('x_json, y_json =', x_json, y_json)
            msg = "Bad data in beam_position.json"
            assert imageset_index_json == imageset_index, msg
            assert image_index_json == image_index, msg
            assert abs(x_json - x0) < 1, msg
            assert abs(y_json - y0) < 1, msg

    except json.JSONDecodeError:
        json_OK = False

    assert json_OK, "Invalid JSON file beam_positions.json"

    os.remove(json_file)
    os.remove(out_fig)


def generate_image(nx, ny, x0=500, y0=400, seed=1, num_peaks=100,
                   num_bad_pixels=5):

    xs, ys, widths, heights = get_random_gaussian_data()

    x_pos = xs[seed]
    y_pos = ys[seed]
    hs = heights[seed]
    sigmas = widths[seed]

    image = np.zeros((ny, nx), dtype=np.float64)

    # First, add the central electron beam
    peak = Gaussian(x0=x0, y0=y0, sigma_x=15, sigma_y=15, height=30)
    image += gauss(nx, ny, peak)

    # Add random "diffraction" peaks as narrow Gaussians
    for i in range(len(x_pos)):

        peak = Gaussian(x0=x_pos[i], y0=y_pos[i],
                        sigma_x=sigmas[i], sigma_y=sigmas[i], height=hs[i])
        image += gauss(nx, ny, peak)

    return image


def gauss(nx, ny, params):

    y, x = np.meshgrid(np.arange(ny), np.arange(nx), indexing='ij')

    x_rot = -(x - params.x0)**2 / (2*params.sigma_x**2)
    y_rot = -(y - params.y0)**2 / (2*params.sigma_y**2)

    gaussian = params.height * np.exp(x_rot + y_rot)

    return gaussian


def save_to_mrc(images, filename='images.mrc'):

    with mrcfile.new(filename, overwrite=True) as mrc:
        mrc.set_data(images)

        mrc.voxel_size = 1.0  # example voxel size in angstroms
        mrc.header.nxstart, mrc.header.nystart, mrc.header.nzstart = 0, 0, 0


def get_random_gaussian_data():
    """
    Return data necessary to generate MRC file with diffraction images.
    """

    # This all is random generated data. The reason we keep it is because
    # the generated random numbers can possibly cange with a new Python
    # version.

    # The x positions of the random Gaussians on the first diffraction image
    x1 = [394, 265, 310, 223, 97, 545, 317, 483, 323, 565, 266, 14, 684, 341,
          195, 145, 82, 111, 560, 208, 601, 394, 188, 627, 91, 39, 699, 282,
          695, 593, 365, 498, 248, 225, 436, 224, 547, 127, 122, 37, 126, 695,
          103, 73, 184, 610, 204, 583, 59, 350, 452, 697, 318, 157, 80, 287,
          360, 604, 135, 666, 342, 458, 424, 428, 169, 457, 618, 506, 51, 192,
          85, 411, 3, 691, 121, 286, 487, 83, 118, 533, 117, 43, 571, 43, 671,
          655, 182, 9, 345, 346, 276, 296, 132, 49, 72, 306, 492, 127, 436,
          170, 89, 226, 403, 500, 433]

    # The x positions of the random Gaussians on the second diffraction image
    x2 = [137, 64, 460, 214, 399, 2, 605, 31, 9, 432, 448, 353, 296, 657, 123,
          432, 310, 517, 491, 424, 690, 679, 533, 30, 607, 172, 204, 237, 361,
          623, 524, 210, 373, 423, 354, 627, 235, 185, 261, 85, 287, 189, 163,
          672, 465, 116, 431, 259, 620, 230, 164, 557, 528, 31, 675, 128, 313,
          305, 258, 604, 471, 521, 101, 605, 303, 626, 18, 576, 218, 560, 496,
          66, 173, 274, 261, 298, 500, 328, 150, 629, 78, 83, 577, 283, 12,
          423, 192, 431, 697, 445, 301, 322, 40, 610, 408, 615, 220, 480, 554,
          369, 458, 347, 42, 310, 626]

    # The x positions of the random Gaussians on the third diffraction image
    x3 = [57, 173, 315, 36, 653, 521, 514, 372, 433, 573, 180, 522, 186, 537,
          607, 165, 670, 510, 677, 359, 467, 170, 491, 575, 602, 500, 77, 195,
          668, 698, 139, 61, 58, 688, 25, 382, 188, 603, 155, 630, 292, 459,
          270, 157, 676, 24, 530, 527, 265, 668, 686, 165, 237, 252, 256, 638,
          285, 36, 524, 102, 107, 464, 217, 444, 605, 595, 374, 625, 315, 103,
          462, 474, 75, 313, 502, 401, 404, 125, 656, 25, 509, 144, 538, 503,
          237, 561, 599, 72, 150, 88, 38, 237, 449, 159, 98, 263, 240, 587, 30,
          402, 414, 663, 338, 230, 682]

    # The y positions of the random Gaussians on the first diffraction image
    y1 = [388, 494, 495, 258, 316, 361, 50, 286, 312, 244, 31, 47, 320, 124,
          469, 411, 163, 154, 170, 493, 147, 162, 96, 336, 347, 431, 200, 267,
          301, 140, 42, 300, 8, 190, 417, 23, 308, 325, 200, 310, 245, 11, 427,
          331, 31, 51, 133, 86, 403, 271, 340, 209, 332, 287, 171, 69, 312,
          484, 366, 41, 81, 193, 16, 395, 228, 270, 386, 166, 414, 280, 428,
          486, 109, 270, 311, 352, 437, 11, 441, 418, 446, 20, 161, 433, 253,
          222, 106, 70, 404, 399, 83, 184, 150, 157, 154, 212, 242, 245, 19,
          320, 33, 31, 284, 403, 42]

    # The y positions of the random Gaussians on the second diffraction image
    y2 = [291, 130, 241, 48, 221, 356, 483, 11, 480, 371, 480, 118, 474, 51,
          380, 259, 145, 201, 124, 340, 377, 260, 430, 240, 296, 257, 276, 207,
          235, 490, 414, 218, 291, 248, 0, 169, 325, 440, 16, 444, 127, 176,
          130, 139, 359, 12, 407, 460, 221, 9, 228, 426, 230, 202, 323, 495,
          36, 380, 66, 419, 87, 19, 105, 99, 258, 446, 80, 400, 136, 176, 393,
          371, 85, 388, 188, 120, 69, 20, 424, 300, 292, 487, 273, 55, 314, 58,
          122, 82, 123, 466, 281, 51, 13, 163, 32, 496, 401, 338, 106, 41, 46,
          481, 167, 125, 296]

    # The y positions of the random Gaussians on the third diffraction image
    y3 = [46, 376, 128, 297, 201, 486, 137, 238, 456, 90, 166, 184, 457, 464,
          181, 488, 271, 256, 452, 290, 249, 448, 158, 265, 208, 262, 401, 381,
          25, 448, 437, 216, 185, 12, 20, 130, 267, 22, 497, 321, 172, 282,
          386, 242, 351, 229, 299, 167, 134, 9, 29, 87, 260, 119, 41, 363, 269,
          196, 370, 10, 111, 158, 350, 217, 26, 92, 9, 187, 9, 53, 30, 106, 2,
          478, 98, 366, 454, 41, 200, 316, 148, 408, 443, 428, 80, 218, 372,
          182, 412, 466, 65, 362, 88, 276, 168, 86, 206, 373, 414, 261, 129,
          241, 365, 272, 195]

    # The widths of the random Gaussians on the first diffraction image
    w1 = [0.90121953, 0.56014725, 0.52893726, 0.22534633, 0.81946232,
          0.82919551, 0.75684857, 0.19063109, 0.67638106, 0.49842402,
          0.82452504, 0.74773422, 0.10102854, 0.75725072, 0.61075967,
          0.58869096, 0.88757856, 0.59614052, 0.83302018, 0.8194844,
          0.50049012, 0.61808591, 0.83932049, 0.33405059, 0.78184353,
          0.17222349, 0.85407871, 0.83046584, 0.84273697, 0.5055068,
          0.39189236, 0.66713261, 0.7583403, 0.81512467, 0.15597321,
          0.83540827, 0.71253022, 0.26966856, 0.18237867, 0.11947286,
          0.28951886, 0.58981187, 0.3339279, 0.37095538, 0.55327285,
          0.72939081, 0.42269977, 0.72792736, 0.70858161, 0.32561861,
          0.25733754, 0.91008825, 0.42143651, 0.72174048, 0.7651145,
          0.31611737, 0.35909012, 0.90274919, 0.37926782, 0.1013718,
          0.31547436, 0.73931498, 0.46204037, 0.6959763, 0.15749768,
          0.89645096, 0.10006225, 0.38085242, 0.84044793, 0.99947832,
          0.75299892, 0.7106635, 0.11286218, 0.65085577, 0.68433888,
          0.98066367, 0.93049276, 0.34724246, 0.33083989, 0.68570491,
          0.23899612, 0.28516217, 0.9518523, 0.77422134, 0.74112189,
          0.43520434, 0.43802103, 0.23592086, 0.43048133, 0.6584843,
          0.23447443, 0.45531278, 0.20340677, 0.26162816, 0.46285223,
          0.19778627, 0.40337249, 0.20440726, 0.3717128, 0.60803865,
          0.82699531, 0.44633071, 0.56710336, 0.62639983, 0.43149831]

    # The widths of the random Gaussians on the second diffraction image
    w2 = [0.86269036, 0.20612683, 0.68643368, 0.53907099, 0.6466942,
          0.50084847, 0.19200444, 0.12290127, 0.89311047, 0.12613671,
          0.54623102, 0.70916369, 0.11934073, 0.26731564, 0.39942567,
          0.84703212, 0.62882255, 0.63010203, 0.76935759, 0.25570666,
          0.43723272, 0.19713814, 0.45392959, 0.13913856, 0.45423972,
          0.30424361, 0.92807779, 0.5623945, 0.91877951, 0.75646016,
          0.21632448, 0.95474734, 0.59896107, 0.83201636, 0.58463092,
          0.51233212, 0.25949013, 0.18244127, 0.85757035, 0.11502157,
          0.34177756, 0.36125589, 0.57464236, 0.68338252, 0.38980159,
          0.38080443, 0.26923537, 0.75713701, 0.8353357, 0.45758383,
          0.73414507, 0.29853977, 0.3008762, 0.70741232, 0.48366944,
          0.29091852, 0.87266297, 0.24238665, 0.10763224, 0.29583131,
          0.84512184, 0.44017195, 0.61604443, 0.54311568, 0.54981993,
          0.46209224, 0.28076771, 0.22162883, 0.70700956, 0.92300018,
          0.98695741, 0.13636041, 0.91988901, 0.39901013, 0.40496642,
          0.88067784, 0.62196135, 0.46593903, 0.21251553, 0.80371324,
          0.59524728, 0.34005128, 0.93256048, 0.8083132, 0.70337048,
          0.84350799, 0.80696092, 0.20400236, 0.24305029, 0.96822442,
          0.32806912, 0.28685316, 0.10945554, 0.50486008, 0.15777278,
          0.51027219, 0.65602619, 0.42024428, 0.37658901, 0.83797934,
          0.68680948, 0.30468361, 0.26813157, 0.40090007, 0.82681093]

    # The widths of the random Gaussians on the third diffraction image
    w3 = [0.1763848, 0.82806584, 0.64534975, 0.71312157, 0.8233025, 0.43485427,
          0.91108702, 0.9386619, 0.89565811, 0.31251107, 0.25622988,
          0.99881521, 0.50107385, 0.91763027, 0.42569774, 0.77860366,
          0.32491159, 0.56385298, 0.50921991, 0.75329668, 0.69299677,
          0.91714645, 0.37296707, 0.55662102, 0.38065989, 0.42993842, 0.83836,
          0.19554123, 0.34578976, 0.92425687, 0.33925708, 0.90817109,
          0.42419663, 0.17461286, 0.75648116, 0.21500842, 0.72234588,
          0.81474213, 0.13264209, 0.76821366, 0.53988492, 0.78937294,
          0.46166859, 0.96290564, 0.38467533, 0.8095684, 0.80295366,
          0.22944652, 0.64547015, 0.72952643, 0.32767023, 0.18628475,
          0.92475817, 0.74248073, 0.63211361, 0.42384612, 0.77561001,
          0.46785378, 0.17903922, 0.26358407, 0.1219961, 0.58198001,
          0.91590641, 0.56035121, 0.89329334, 0.9285547, 0.56728872,
          0.36062269, 0.88691231, 0.37533012, 0.46960694, 0.90058772,
          0.35592342, 0.7512085, 0.20419153, 0.51690194, 0.20955653,
          0.65488732, 0.96370171, 0.6932437, 0.42182616, 0.43742125,
          0.52980359, 0.71220122, 0.53991053, 0.72605668, 0.83606793,
          0.25852095, 0.47509124, 0.90595032, 0.9765232, 0.70365909,
          0.57159529, 0.98801767, 0.56485123, 0.90540698, 0.88702139,
          0.23028852, 0.63564776, 0.1482151, 0.73941407, 0.42409609,
          0.77105148, 0.65912413, 0.97951066]

    # The heights of the random Gaussians on the first diffraction image
    h1 = [71, 444, 627, 173, 961, 4, 10, 13, 6, 16, 17, 12, 15, 2, 7, 2, 15, 3,
          17, 17, 19, 9, 1, 2, 4, 17, 16, 6, 13, 20, 3, 6, 3, 10, 4, 20, 0, 18,
          3, 5, 1, 19, 7, 13, 1, 12, 15, 6, 5, 19, 15, 16, 8, 14, 17, 15, 11,
          19, 13, 6, 20, 18, 18, 1, 5, 17, 1, 14, 13, 20, 0, 10, 0, 6, 9, 3,
          20, 14, 20, 11, 0, 8, 18, 19, 14, 17, 9, 10, 2, 1, 18, 17, 7, 16, 10,
          17, 10, 15, 4, 20, 6, 3, 14, 6, 8]

    # The heights of the random Gaussians on the second diffraction image
    h2 = [812, 809, 837, 944, 815, 7, 10, 17, 6, 7, 7, 14, 17, 9, 16, 6, 15, 1,
          12, 17, 14, 5, 15, 19, 5, 0, 17, 18, 17, 12, 17, 15, 16, 13, 19, 0,
          18, 17, 2, 0, 19, 5, 5, 9, 15, 10, 3, 6, 0, 1, 13, 20, 20, 10, 9, 1,
          9, 18, 1, 18, 19, 11, 13, 12, 10, 9, 10, 13, 12, 17, 7, 4, 6, 16, 3,
          19, 3, 12, 3, 12, 18, 9, 14, 9, 2, 1, 18, 5, 3, 17, 15, 10, 9, 10,
          10, 8, 17, 5, 7, 2, 20, 9, 18, 17, 2]

    # The heights of the random Gaussians on the third diffraction image
    h3 = [885, 904, 651, 471, 910, 14, 0, 12, 5, 0, 16, 17, 13, 11, 14, 14, 8,
          11, 14, 17, 10, 8, 16, 19, 6, 19, 0, 18, 7, 16, 6, 1, 7, 2, 0, 5, 12,
          7, 11, 3, 9, 1, 19, 2, 3, 4, 15, 10, 13, 4, 4, 20, 1, 2, 19, 13, 4,
          3, 3, 7, 14, 12, 6, 18, 16, 15, 3, 11, 13, 0, 15, 19, 11, 7, 11, 11,
          3, 10, 3, 1, 14, 15, 13, 12, 8, 2, 3, 17, 2, 20, 12, 10, 3, 13, 16,
          14, 11, 14, 5, 8, 13, 17, 2, 12, 20,]

    xs = [x1, x2, x3]             # X positions of the random Gaussians
    ys = [y1, y2, y3]             # Y positions of the random Gaussians
    widths = [w1, w2, w3]         # Widths of the random Gaussians
    heights = [h1, h2, h3]        # Heights of the random Gaussians

    return xs, ys, widths, heights<|MERGE_RESOLUTION|>--- conflicted
+++ resolved
@@ -24,16 +24,9 @@
 def test_search_i04_weak_data_image_range(mocker, run_in_tmp_path, dials_data):
     """Perform a beam-centre search and check that the output is sane."""
 
-<<<<<<< HEAD
-    data_dir = os.path.join(dials_regression, "indexing_test_data",
-                            "i04_weak_data")
-    reflection_file = os.path.join(data_dir, "full.pickle")
-    experiments_file = os.path.join(data_dir, "experiments_import.json")
-=======
     data_dir = dials_data("i04_weak_data")
     reflection_file = data_dir / "full.pickle"
     experiments_file = data_dir / "experiments_import.json"
->>>>>>> 1b10322c
 
     args = [
         str(experiments_file),

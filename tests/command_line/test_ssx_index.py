from __future__ import annotations

import json
import os.path
import pathlib
import shutil
import subprocess

import pytest

from dxtbx.serialize import load

from dials.array_family import flex
from dials.command_line.ssx_index import run


def test_ssx_index_reference_geometry(dials_data, tmp_path):
    ssx = dials_data("cunir_serial_processed", pathlib=True)
    expts = ssx / "imported_with_ref_5.expt"
    refls = ssx / "strong_5.refl"
    pathlib.Path.mkdir(tmp_path / "nuggets")
    result = subprocess.run(
        [
            shutil.which("dials.ssx_index"),
            expts,
            refls,
            "output.nuggets=nuggets",
            "min_spots=72",
        ],
        cwd=tmp_path,
        capture_output=True,
    )
    assert not result.returncode and not result.stderr
    assert (tmp_path / "indexed.refl").is_file()
    assert (tmp_path / "indexed.expt").is_file()
    assert (tmp_path / "dials.ssx_index.html").is_file()
    experiments = load.experiment_list(tmp_path / "indexed.expt", check_format=False)
    assert (
        len([c for c in experiments.crystals() if c]) == 3
    )  # only 3 out of the 5 get indexed
    for i in [0, 1, 2, 4]:
        assert tmp_path.joinpath(
            f"nuggets/nugget_index_merlin0047_1700{i}.cbf.json"
        ).is_file()
    filtered_json = tmp_path.joinpath("nuggets/nugget_index_filtered_images.json")
    assert filtered_json.is_file()
    with open(filtered_json) as f:
        data = json.load(f)
    assert data["filtered_images"] == [4]


@pytest.mark.parametrize("indexer", ["stills", "sequences"])
def test_ssx_index_no_reference_geometry(dials_data, tmp_path, indexer):
    ssx = dials_data("cunir_serial_processed", pathlib=True)
    expts = ssx / "imported_no_ref_5.expt"
    refls = ssx / "strong_5.refl"

    result = subprocess.run(
        [
            shutil.which("dials.ssx_index"),
            expts,
            refls,
            f"stills.indexer={indexer}",
            "-vv",
        ],
        cwd=tmp_path,
        capture_output=True,
    )

    assert not result.returncode and not result.stderr
    assert (tmp_path / "indexed.refl").is_file()
    assert (tmp_path / "indexed.expt").is_file()
    assert (tmp_path / "dials.ssx_index.html").is_file()
    experiments = load.experiment_list(tmp_path / "indexed.expt", check_format=False)
<<<<<<< HEAD
    assert (
        len([c for c in experiments.crystals() if c]) == 3
    )  # only 3 out of the 5 get indexed if no reference geometry (image 002,003,004)


def test_ssx_index_no_spots_on_image(dials_data, tmp_path):
    ssx = dials_data("cunir_serial_processed", pathlib=True)
    expts = ssx / "imported_no_ref_5.expt"
    refls = ssx / "strong_5.refl"
    # pretend that no spots found on image index 2 (17002.cbf)
    data = flex.reflection_table.from_file(refls)
    data.del_selected(data["id"] == 2)
    # N.B. we purposefully don't delete the entry from the identifiers map
    # as we still have a matching experiment in the experiment list.
    # This matches the output from spotfinding when no spots are found on a still image
    data.as_file(tmp_path / "altered.refl")

    result = subprocess.run(
        [shutil.which("dials.ssx_index"), expts, tmp_path / "altered.refl", "-vv"],
        cwd=tmp_path,
        capture_output=True,
    )

    assert not result.returncode and not result.stderr
    assert (tmp_path / "indexed.refl").is_file()
    assert (tmp_path / "indexed.expt").is_file()
    assert (tmp_path / "dials.ssx_index.html").is_file()
    experiments = load.experiment_list(tmp_path / "indexed.expt", check_format=False)
    assert (
        len([c for c in experiments.crystals() if c]) == 2
    )  # only 2 out of the 5 get indexed if no reference geometry
=======
    if indexer == "stills":
        assert (
            len(experiments) == 3
        )  # only 3 out of the 5 get indexed if no reference geometry
    elif indexer == "sequences":
        assert (
            len(experiments) == 5
        )  # all 5 get indexed, albeit some with questionably high rmsds.
>>>>>>> ea4fc09a


def test_ssx_index_bad_input(dials_data, run_in_tmp_path):
    ssx = dials_data("cunir_serial_processed", pathlib=True)
    expts = str(ssx / "imported_no_ref_5.expt")
    refls = str(ssx / "strong_1.refl")

    run([expts, refls])
    assert os.path.exists("indexed.refl")
    assert os.path.exists("indexed.expt")
    experiments = load.experiment_list("indexed.expt", check_format=False)
    assert len(experiments) == 5
    assert len([c for c in experiments.crystals() if c]) == 0


def test_ssx_index_input_unit_cell(dials_data, run_in_tmp_path):
    ssx = dials_data("cunir_serial_processed", pathlib=True)
    expts = str(ssx / "imported_with_ref_5.expt")
    refls = str(ssx / "strong_5.refl")

    # invoke the run function
    run(
        [
            expts,
            refls,
            "max_lattices=2",
            "unit_cell=96.4,96.4,96.4,90,90,90",
            "method=fft1d+real_space_grid_search",
        ]
    )

    assert os.path.exists("indexed.refl")
    assert os.path.exists("indexed.expt")
    assert os.path.exists("dials.ssx_index.html")
    experiments = load.experiment_list("indexed.expt", check_format=False)
    assert (
        len([c for c in experiments.crystals() if c]) == 5
    )  # only 4 out of the 5 images gets indexed, one has two lattices

    # now if just fft1d method:
    # invoke the run function
    run([expts, refls, "method=fft1d", "unit_cell=96.4,96.4,96.4,90,90,90"])
    experiments = load.experiment_list("indexed.expt", check_format=False)
    assert (
<<<<<<< HEAD
        len([c for c in experiments.crystals() if c]) == 2
    )  # only 2 out of the 5 images get indexed without real space grid search
=======
        len(experiments) == 2
    )  # only 2 out of the 5 images get indexed without real space grid search

    # test we can run the pink_indexer method through ssx_index also
    run([expts, refls, "method=pink_indexer", "unit_cell=96.4,96.4,96.4,90,90,90"])
    experiments = load.experiment_list("indexed.expt", check_format=False)
    assert len(experiments) == 5
>>>>>>> ea4fc09a
<|MERGE_RESOLUTION|>--- conflicted
+++ resolved
@@ -72,10 +72,14 @@
     assert (tmp_path / "indexed.expt").is_file()
     assert (tmp_path / "dials.ssx_index.html").is_file()
     experiments = load.experiment_list(tmp_path / "indexed.expt", check_format=False)
-<<<<<<< HEAD
-    assert (
-        len([c for c in experiments.crystals() if c]) == 3
-    )  # only 3 out of the 5 get indexed if no reference geometry (image 002,003,004)
+    if indexer == "stills":
+        assert (
+            len(experiments) == 3
+        )  # only 3 out of the 5 get indexed if no reference geometry
+    elif indexer == "sequences":
+        assert (
+            len(experiments) == 5
+        )  # all 5 get indexed, albeit some with questionably high rmsds.
 
 
 def test_ssx_index_no_spots_on_image(dials_data, tmp_path):
@@ -104,16 +108,6 @@
     assert (
         len([c for c in experiments.crystals() if c]) == 2
     )  # only 2 out of the 5 get indexed if no reference geometry
-=======
-    if indexer == "stills":
-        assert (
-            len(experiments) == 3
-        )  # only 3 out of the 5 get indexed if no reference geometry
-    elif indexer == "sequences":
-        assert (
-            len(experiments) == 5
-        )  # all 5 get indexed, albeit some with questionably high rmsds.
->>>>>>> ea4fc09a
 
 
 def test_ssx_index_bad_input(dials_data, run_in_tmp_path):
@@ -158,15 +152,10 @@
     run([expts, refls, "method=fft1d", "unit_cell=96.4,96.4,96.4,90,90,90"])
     experiments = load.experiment_list("indexed.expt", check_format=False)
     assert (
-<<<<<<< HEAD
         len([c for c in experiments.crystals() if c]) == 2
-    )  # only 2 out of the 5 images get indexed without real space grid search
-=======
-        len(experiments) == 2
     )  # only 2 out of the 5 images get indexed without real space grid search
 
     # test we can run the pink_indexer method through ssx_index also
     run([expts, refls, "method=pink_indexer", "unit_cell=96.4,96.4,96.4,90,90,90"])
     experiments = load.experiment_list("indexed.expt", check_format=False)
-    assert len(experiments) == 5
->>>>>>> ea4fc09a
+    assert len(experiments) == 5
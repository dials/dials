--- conflicted
+++ resolved
@@ -11,18 +11,10 @@
 from dials.command_line.damage_analysis import PychefRunner, phil_scope, run
 
 
-<<<<<<< HEAD
-def test_damage_analysis_dials_data(dials_data, run_in_tmpdir):
-    """Test dials.damage_analysis on scaled data."""
-    location = dials_data("l_cysteine_4_sweeps_scaled", pathlib=True)
-    refls = location / "scaled_20_25.refl"
-    expts = location / "scaled_20_25.expt"
-=======
 def test_damage_analysis_on_scaled_data(dials_data, run_in_tmp_path):
     location = dials_data("l_cysteine_4_sweeps_scaled", pathlib=True)
     refls = str(location / "scaled_20_25.refl")
     expts = str(location / "scaled_20_25.expt")
->>>>>>> 085adbf9
 
     args = [
         str(refls),
@@ -36,7 +28,6 @@
     assert run_in_tmp_path.joinpath("dials.damage_analysis.json").is_file()
 
 
-<<<<<<< HEAD
 def test_damage_analysis_damage_series(dials_data, run_in_tmpdir):
     location = dials_data("l_cysteine_4_sweeps_scaled", pathlib=True)
     refls = location / "scaled_20_25.refl"
@@ -69,10 +60,7 @@
         assert os.path.isfile(f"damage_series_{e}.expt")
 
 
-def test_setup_from_dials_data(dials_data, run_in_tmpdir):
-=======
 def test_setup_from_dials_data(dials_data):
->>>>>>> 085adbf9
     """Test dials.damage_analysis on scaled data."""
     location = dials_data("l_cysteine_4_sweeps_scaled", pathlib=True)
     refls = location / "scaled_20_25.refl"
@@ -97,31 +85,19 @@
     assert min(runner.dose) == 2 + 10
 
 
-<<<<<<< HEAD
-def test_damage_analysis_mtz(dials_data, run_in_tmpdir):
-    """Test dials.damage_analysis on scaled data."""
-    location = dials_data("l_cysteine_4_sweeps_scaled", pathlib=True)
-    refls = location / "scaled_20_25.refl"
-    expts = location / "scaled_20_25.expt"
-=======
 def test_damage_analysis_on_scaled_mtz(dials_data, run_in_tmp_path):
     location = dials_data("l_cysteine_4_sweeps_scaled", pathlib=True)
     refls = str(location / "scaled_20_25.refl")
     expts = str(location / "scaled_20_25.expt")
->>>>>>> 085adbf9
 
     # First export the data
     command = ["dials.export", refls, expts]
-    result = procrunner.run(command, working_directory=run_in_tmpdir)
+    result = procrunner.run(command, working_directory=run_in_tmp_path)
     assert not result.returncode and not result.stderr
     assert os.path.isfile("scaled.mtz")
 
     args = [
-<<<<<<< HEAD
-        str(run_in_tmpdir / "scaled.mtz"),
-=======
         str(run_in_tmp_path / "scaled.mtz"),
->>>>>>> 085adbf9
         "anomalous=True",
         "json=dials.damage_analysis.json",
     ]
@@ -130,7 +106,6 @@
     assert run_in_tmp_path.joinpath("dials.damage_analysis.json").is_file()
 
 
-<<<<<<< HEAD
 def test_damage_analysis_mtz_damage_series(dials_data, run_in_tmpdir):
     """Test dials.damage_analysis on scaled data."""
     location = dials_data("l_cysteine_4_sweeps_scaled", pathlib=True)
@@ -167,10 +142,7 @@
         assert os.path.isfile(f"damage_series_{e}.mtz")
 
 
-def test_damage_analysis_input_handling(dials_data, run_in_tmpdir):
-=======
 def test_damage_analysis_input_handling(dials_data, run_in_tmp_path):
->>>>>>> 085adbf9
     """Test that errors are handled if more than one refl file, no refl/expt
     file or unscaled data."""
     location = dials_data("l_cysteine_4_sweeps_scaled", pathlib=True)
@@ -192,12 +164,8 @@
     with pytest.raises(SystemExit):
         run(args)
 
-<<<<<<< HEAD
-    # Unscaled data
-=======
 
 def test_damage_analysis_fails_on_unscaled_data(dials_data, run_in_tmp_path):
->>>>>>> 085adbf9
     location = dials_data("l_cysteine_dials_output", pathlib=True)
     refls = str(location / "20_integrated.pickle")
     expts = str(location / "20_integrated_experiments.json")

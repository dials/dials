"""
Test combination of multiple experiments and reflections files.
"""


from __future__ import annotations

import copy
import os
import shutil
import subprocess

import pytest

from dxtbx.model.experiment_list import ExperimentListFactory
from dxtbx.serialize import load

from dials.array_family import flex
from dials.command_line.combine_experiments import (
    combine_experiments,
    combine_experiments_no_reflections,
    phil_scope,
)


def test(dials_data, tmp_path):
    data_dir = dials_data("polyhedra_narrow_wedges", pathlib=True)

    input_range = list(range(2, 49))
    for i in (8, 10, 15, 16, 34, 39, 45):
        input_range.remove(i)

    phil_input = (
        "\n".join(
            (
                f"  input.experiments={data_dir}/sweep_{i:03d}_experiments.json\n"
                + f"  input.reflections={data_dir}/sweep_{i:03d}_reflections.pickle"
            )
            for i in input_range
        )
        + """
 reference_from_experiment.beam=0
 reference_from_experiment.scan=0
 reference_from_experiment.goniometer=0
 reference_from_experiment.detector=0
 """
    )
    tmp_path.joinpath("input.phil").write_text(phil_input)

    result = subprocess.run(
        [shutil.which("dials.combine_experiments"), "input.phil"],
        cwd=tmp_path,
        capture_output=True,
    )
    assert not result.returncode and not result.stderr

    # load results
    exp = ExperimentListFactory.from_json_file(
        tmp_path / "combined.expt", check_format=False
    )
    ref = flex.reflection_table.from_file(tmp_path / "combined.refl")

    # test the experiments
    assert len(exp) == 103
    assert len(exp.crystals()) == 103
    assert len(exp.beams()) == 1
    assert len(exp.scans()) == 1
    assert len(exp.detectors()) == 1
    assert len(exp.goniometers()) == 1
    for e in exp:
        assert e.imageset is not None

    # test the reflections
    assert len(ref) == 11689

    result = subprocess.run(
        [shutil.which("dials.split_experiments"), "combined.expt", "combined.refl"],
        cwd=tmp_path,
        capture_output=True,
    )
    assert not result.returncode and not result.stderr

    for i, e in enumerate(exp):
        assert tmp_path.joinpath(f"split_{i:03d}.expt").is_file()
        assert tmp_path.joinpath(f"split_{i:03d}.refl").is_file()

        exp_single = ExperimentListFactory.from_json_file(
            tmp_path / f"split_{i:03d}.expt", check_format=False
        )
        ref_single = flex.reflection_table.from_file(tmp_path / f"split_{i:03d}.refl")

        assert len(exp_single) == 1
        assert exp_single[0].crystal == e.crystal
        assert exp_single[0].beam == e.beam
        assert exp_single[0].detector == e.detector
        assert exp_single[0].scan == e.scan
        assert exp_single[0].goniometer == e.goniometer
        assert exp_single[0].imageset == e.imageset
        assert len(ref_single) == len(ref.select(ref["id"] == i))
        assert ref_single["id"].all_eq(0)

    result = subprocess.run(
        [
            shutil.which("dials.split_experiments"),
            "combined.expt",
            "output.experiments_prefix=test",
        ],
        cwd=tmp_path,
        capture_output=True,
    )
    assert not result.returncode and not result.stderr

    for i in range(len(exp)):
        assert tmp_path.joinpath(f"test_{i:03d}.expt").is_file()

    # Modify a copy of the detector
    detector = copy.deepcopy(exp.detectors()[0])
    panel = detector[0]
    x, y, z = panel.get_origin()
    panel.set_frame(panel.get_fast_axis(), panel.get_slow_axis(), (x, y, z + 10))
    # Set half of the experiments to the new detector
    for i in range(len(exp) // 2):
        exp[i].detector = detector
    exp.as_json(tmp_path / "modded.expt")

    result = subprocess.run(
        [
            shutil.which("dials.split_experiments"),
            "modded.expt",
            "combined.refl",
            "output.experiments_prefix=test_by_detector",
            "output.reflections_prefix=test_by_detector",
            "by_detector=True",
        ],
        cwd=tmp_path,
        capture_output=True,
    )
    assert not result.returncode and not result.stderr

    for i in range(2):
        assert tmp_path.joinpath(f"test_by_detector_{i:03d}.expt").is_file()
        assert tmp_path.joinpath(f"test_by_detector_{i:03d}.refl").is_file()
    assert not tmp_path.joinpath("test_by_detector_002.expt").is_file()
    assert not tmp_path.joinpath("test_by_detector_002.refl").is_file()

    # Now do test when input has identifiers set
    reflections = flex.reflection_table().from_file(tmp_path / "combined.refl")
    explist = ExperimentListFactory.from_json_file(
        tmp_path / "combined.expt", check_format=False
    )
    # set string identifiers as nonconsecutive 0,2,4,6....
    for i, exp in enumerate(explist):
        assert i in reflections["id"]
        reflections.experiment_identifiers()[i] = str(i * 2)
        exp.identifier = str(i * 2)
    reflections.as_file(tmp_path / "assigned.refl")
    explist.as_json(tmp_path / "assigned.expt")

    result = subprocess.run(
        [shutil.which("dials.split_experiments"), "assigned.expt", "assigned.refl"],
        cwd=tmp_path,
        capture_output=True,
    )
    assert not result.returncode and not result.stderr

    for i in range(len(explist)):
        assert tmp_path.joinpath(f"split_{i:03d}.expt").is_file()
        assert tmp_path.joinpath(f"split_{i:03d}.refl").is_file()

        exp_single = ExperimentListFactory.from_json_file(
            tmp_path / f"split_{i:03d}.expt", check_format=False
        )
        ref_single = flex.reflection_table.from_file(tmp_path / f"split_{i:03d}.refl")

        assert len(exp_single) == 1
        # resets all ids to 0, but keeps mapping to unique identifier.
        # doesn't have to be set to 0 but doing this to keep more consistent with
        # other dials programs
        assert ref_single["id"].all_eq(0)
        assert ref_single.experiment_identifiers()[0] == str(i * 2)

    # update modded experiments to have same identifiers as assigned_experiments
    moddedlist = ExperimentListFactory.from_json_file(
        tmp_path / "modded.expt", check_format=False
    )
    for i, exp in enumerate(moddedlist):
        exp.identifier = str(i * 2)
    moddedlist.as_json(tmp_path / "modded.expt")

    result = subprocess.run(
        [
            shutil.which("dials.split_experiments"),
            "modded.expt",
            "assigned.refl",
            "output.experiments_prefix=test_by_detector",
            "output.reflections_prefix=test_by_detector",
            "by_detector=True",
        ],
        cwd=tmp_path,
        capture_output=True,
    )
    assert not result.returncode and not result.stderr

    # Expect each datasets to have ids from 0..50 with experiment identifiers
    # all kept from before 0,2,4,6,...
    current_exp_id = 0
    for i in range(2):
        assert tmp_path.joinpath(f"test_by_detector_{i:03d}.expt").is_file()
        assert tmp_path.joinpath(f"test_by_detector_{i:03d}.refl").is_file()
        explist = ExperimentListFactory.from_json_file(
            tmp_path / f"test_by_detector_{i:03d}.expt", check_format=False
        )
        refl = flex.reflection_table.from_file(
            tmp_path / f"test_by_detector_{i:03d}.refl"
        )

        for k in range(len(explist)):
            assert refl.experiment_identifiers()[k] == str(current_exp_id)
            current_exp_id += 2

    assert not tmp_path.joinpath("test_by_detector_002.expt").is_file()
    assert not tmp_path.joinpath("test_by_detector_002.refl").is_file()


@pytest.mark.parametrize(
    "with_identifiers,with_reflections",
    [("True", "True"), ("False", "True"), ("True", "False")],
)
def test_combine_clustering(dials_data, tmp_path, with_identifiers, with_reflections):
    """Test with the clustering.use=True option.

    Need to use an integrated dataset for this option.
    """
    data_dir = dials_data("multi_crystal_proteinase_k", pathlib=True)

    input_range = [2, 3, 4, 5, 10]
    if with_identifiers:
        for n, i in enumerate(input_range):
            command = [
                shutil.which("dials.assign_experiment_identifiers"),
                data_dir / f"experiments_{i}.json",
                data_dir / f"reflections_{i}.pickle",
                f"output.experiments={n}.expt",
                f"output.reflections={n}.refl",
            ]
            subprocess.run(command, cwd=tmp_path, capture_output=True)

        phil_input = "\n".join(
            (
                f"  input.experiments={tmp_path / f'{i}.expt'}\n"
                + f"  input.reflections={tmp_path / f'{i}.refl'}"
                if with_reflections
                else ""
            )
            for i in [0, 1, 2, 3, 4]
        )

    else:
        phil_input = "\n".join(
            (
                f"  input.experiments={data_dir}/experiments_{i}.json\n"
                + f"  input.reflections={data_dir}/reflections_{i}.pickle"
                if with_reflections
                else ""
            )
        )

    tmp_path.joinpath("input.phil").write_text(phil_input)

    result = subprocess.run(
        [
            shutil.which("dials.combine_experiments"),
            tmp_path / "input.phil",
            "clustering.use=True",
            "threshold=5",
            "max_clusters=2",
        ],
        cwd=tmp_path,
        capture_output=True,
    )
    # this should create two clusters:
    #   combined_cluster_1 (2 expts)
    #   combined_cluster_2 (3 expts)

    assert not result.returncode and not result.stderr
    assert tmp_path.joinpath("combined_cluster2.expt").is_file()
    assert tmp_path.joinpath("combined_cluster1.expt").is_file()
    if with_reflections:
        assert tmp_path.joinpath("combined_cluster2.refl").is_file()
        assert tmp_path.joinpath("combined_cluster1.refl").is_file()

    exps = load.experiment_list(tmp_path / "combined_cluster1.expt", check_format=False)
    assert len(exps) == 2
    exps = load.experiment_list(tmp_path / "combined_cluster2.expt", check_format=False)
    assert len(exps) == 3
    if with_reflections:
        refls = flex.reflection_table.from_file(tmp_path / "combined_cluster1.refl")
        assert list(set(refls["id"])) == [0, 1]
        refls = flex.reflection_table.from_file(tmp_path / "combined_cluster2.refl")
        assert list(set(refls["id"])) == [0, 1, 2]


@pytest.fixture
def narrow_wedge_input_with_identifiers(dials_data, tmp_path):
    """Make a fixture to avoid multiple runs of assign identifiers."""
    data_dir = dials_data("polyhedra_narrow_wedges", pathlib=True)
    input_range = [9, 11, 12, 31]
    for n, i in enumerate(input_range):
        command = [
            shutil.which("dials.assign_experiment_identifiers"),
            data_dir / ("sweep_%03d_experiments.json" % i),
            data_dir / ("sweep_%03d_reflections.pickle" % i),
            f"output.experiments={n}.expt",
            f"output.reflections={n}.refl",
        ]
        subprocess.run(command, cwd=tmp_path, capture_output=True)

    phil_input = "\n".join(
        (
            "  input.experiments=%s\n" % (tmp_path / f"{i}.expt")
            + "  input.reflections=%s" % (tmp_path / f"{i}.refl")
        )
        for i, _ in enumerate(input_range)
    )
    return phil_input


@pytest.mark.parametrize("min_refl", ["None", "100"])
@pytest.mark.parametrize("max_refl", ["None", "150"])
def test_min_max_reflections_per_experiment(dials_data, tmp_path, min_refl, max_refl):
    expected_results = {
        ("None", "None"): 10,
        ("None", "150"): 9,
        ("100", "None"): 6,
        ("100", "150"): 5,
    }

    data_dir = dials_data("refinement_test_data", pathlib=True)
    input_phil = (
        f" input.experiments={data_dir}/multi_stills_combined.json\n"
        + f" input.reflections={data_dir}/multi_stills_combined.pickle\n"
        + f" output.min_reflections_per_experiment={min_refl}\n"
        + f" output.max_reflections_per_experiment={max_refl}\n"
    ).format(data_dir, min_refl, max_refl)
    tmp_path.joinpath("input.phil").write_text(input_phil)

    result = subprocess.run(
        [shutil.which("dials.combine_experiments"), "input.phil"],
        cwd=tmp_path,
        capture_output=True,
    )
    assert not result.returncode and not result.stderr

    # load results
    exp = ExperimentListFactory.from_json_file(
        tmp_path / "combined.expt", check_format=False
    )

    assert len(exp) == expected_results[(min_refl, max_refl)]


@pytest.mark.parametrize("with_identifiers", ["True", "False"])
@pytest.mark.parametrize("method", ["random", "n_refl", "significance_filter"])
def test_combine_nsubset(
    dials_data,
    tmp_path,
    with_identifiers,
    method,
    narrow_wedge_input_with_identifiers,
):
    """Test with the n_subset option."""

    if with_identifiers:
        phil_input = narrow_wedge_input_with_identifiers
    else:
        data_dir = dials_data("polyhedra_narrow_wedges", pathlib=True)
        input_range = [9, 11, 12, 31]
        phil_input = "\n".join(
            (
                "  input.experiments={0}/sweep_%03d_experiments.json\n"
                + "  input.reflections={0}/sweep_%03d_reflections.pickle"
            )
            % (i, i)
            for i in input_range
        ).format(data_dir)

    (tmp_path / "input.phil").write_text(phil_input)

    result = subprocess.run(
        [
            shutil.which("dials.combine_experiments"),
            tmp_path / "input.phil",
            "n_subset=3",
            f"n_subset_method={method}",
        ],
        cwd=tmp_path,
        capture_output=True,
    )
    assert not result.returncode and not result.stderr
    assert (tmp_path / "combined.refl").is_file()
    assert (tmp_path / "combined.expt").is_file()

    exps = load.experiment_list(tmp_path / "combined.expt", check_format=False)
    assert len(exps) == 3
    refls = flex.reflection_table.from_file(tmp_path / "combined.refl")
    # Check that order are the same to ensure consistent for historical
    # use of ordered ids to match across datastructures
    assert list(exps.identifiers()) == list(refls.experiment_identifiers().values())
    assert len(set(refls["id"])) == 3
    assert list(set(refls["id"])) == [0, 1, 2]


<<<<<<< HEAD
def test_failed_tolerance_error(dials_regression):
=======
def test_failed_tolerance_error(dials_data, monkeypatch):
>>>>>>> 77db99a4
    """Test that we get a sensible error message on tolerance failures"""
    # Select some experiments to use for combining
    data_dir = dials_data("polyhedra_narrow_wedges", pathlib=True)
    jsons = os.path.join(
        data_dir,
        "sweep_{:03d}_{}",
    )
    list_of_elists = [
        load.experiment_list(jsons.format(2, "experiments.json"), check_format=False),
        load.experiment_list(jsons.format(3, "experiments.json"), check_format=False),
    ]
    list_of_elists[0][0].identifier = "0"
    list_of_elists[1][0].identifier = "1"
    list_of_tables = [
        flex.reflection_table.from_file(jsons.format(2, "reflections.pickle")),
        flex.reflection_table.from_file(jsons.format(4, "reflections.pickle")),
    ]

    params = phil_scope.extract()
    params.reference_from_experiment.beam = 0

    # Validate that these pass
    combine_experiments(params, list_of_elists, list_of_tables)

    # Now, alter the beam to check it doesn't pass
    expt2 = list_of_elists[1][0]
    expt2.beam.set_wavelength(expt2.beam.get_wavelength() * 2)

    with pytest.raises(SystemExit) as exc:
        combine_experiments(params, list_of_elists, list_of_tables)
    assert "Beam" in str(exc.value)
    print("Got (expected) error message:", exc.value)


def test_combine_imagesets(dials_data, tmp_path):
    data = dials_data("l_cysteine_dials_output", pathlib=True)
    list_of_elists = [
        load.experiment_list(f, check_format=False)
        for f in sorted(data.glob("*_integrated_experiments.json"))
    ]
    list_of_tables = [
        flex.reflection_table.from_file(f)
        for f in sorted(data.glob("*_integrated.pickle"))
    ]
    params = phil_scope.extract()
    expts, refls = combine_experiments(params, list_of_elists, list_of_tables)
    assert set(refls["imageset_id"]) == {0, 1, 2, 3}

    # Check that we have preserved unindexed reflections for all of these
    assert set(refls.select(refls["id"] == -1)["imageset_id"]) == {0, 1, 2, 3}

    # test combining without reflections
    expts2 = combine_experiments_no_reflections(params, list_of_elists)
    assert len(expts2) == 4
    assert expts2.identifiers() == expts.identifiers()<|MERGE_RESOLUTION|>--- conflicted
+++ resolved
@@ -410,11 +410,8 @@
     assert list(set(refls["id"])) == [0, 1, 2]
 
 
-<<<<<<< HEAD
-def test_failed_tolerance_error(dials_regression):
-=======
 def test_failed_tolerance_error(dials_data, monkeypatch):
->>>>>>> 77db99a4
+
     """Test that we get a sensible error message on tolerance failures"""
     # Select some experiments to use for combining
     data_dir = dials_data("polyhedra_narrow_wedges", pathlib=True)

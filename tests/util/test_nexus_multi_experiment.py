--- conflicted
+++ resolved
@@ -183,11 +183,7 @@
         "stills",
     ],
 )
-<<<<<<< HEAD
-def test_nexus_dump_and_reload(dials_regression: Path, tmpdir, filename):
-=======
-def test_nexus_dump_and_reload(dials_regression, tmp_path, filename):
->>>>>>> 937fe913
+def test_nexus_dump_and_reload(dials_regression: Path, tmp_path, filename):
     path = os.path.join(dials_regression, "nexus_test_data", "shared_models")
     filename_in = os.path.join(path, f"{filename}.json")
     filename_out = str(tmp_path / f"{filename}.nxs")

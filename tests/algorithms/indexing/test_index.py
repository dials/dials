--- conflicted
+++ resolved
@@ -631,7 +631,6 @@
     assert len(experiments_list) == 2
 
 
-<<<<<<< HEAD
 @pytest.mark.parametrize(
     "indexer_type,expected_n_lattices",
     (("sequences", 3), ("stills", 1)),
@@ -675,7 +674,8 @@
     unindexed = idxr.unindexed_reflections
     assert unindexed.get_flags(unindexed.flags.indexed).count(True) == 0
     assert (unindexed["miller_index"] != (0, 0, 0)).count(True) == 0
-=======
+
+    
 def test_index_multi_lattice_multi_sweep(dials_data, tmp_path):
     loc = dials_data("semisynthetic_multilattice", pathlib=True)
     result = subprocess.run(
@@ -726,7 +726,6 @@
     refls.assert_experiment_identifiers_are_consistent(expts)
     assert set(refls["imageset_id"]) == {0, 1}
     assert refls.get_flags(refls.flags.indexed).count(True) >= n_indexed_first
->>>>>>> d24ab265
 
 
 def test_stills_indexer_multi_lattice_bug_MosaicSauter2014(dials_data, tmp_path):

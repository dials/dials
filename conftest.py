--- conflicted
+++ resolved
@@ -81,11 +81,7 @@
     Skip the test if dials_regression is not installed."""
 
     if "DIALS_REGRESSION" in os.environ:
-<<<<<<< HEAD
-        return Path(os.environ["DIALS_REGRESSION"])
-=======
         return os.environ["DIALS_REGRESSION"].rstrip("/")
->>>>>>> 77db99a4
 
     try:
         import dials_regression as dr

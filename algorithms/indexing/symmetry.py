from __future__ import absolute_import, division, print_function

import copy
import logging
import math

import scitbx.matrix
from cctbx import crystal, sgtbx
from cctbx.crystal_orientation import crystal_orientation
from cctbx.sgtbx import bravais_types, change_of_basis_op, subgroups
from cctbx.sgtbx import lattice_symmetry
from cctbx.sgtbx.bravais_types import bravais_lattice
from dials.algorithms.indexing import DialsIndexError
from dials.util.log import LoggingContext
from dxtbx.model import Crystal
from libtbx import easy_mp
from rstbx.dps_core.lepage import iotbx_converter
from rstbx.symmetry.subgroup import MetricSubgroup
from scitbx.array_family import flex
from six.moves import StringIO

logger = logging.getLogger(__name__)


def dials_crystal_from_orientation(crystal_orientation, space_group):
    dm = crystal_orientation.direct_matrix()
    AA = scitbx.matrix.col((dm[0], dm[1], dm[2]))
    BB = scitbx.matrix.col((dm[3], dm[4], dm[5]))
    CC = scitbx.matrix.col((dm[6], dm[7], dm[8]))

    cryst = Crystal(
        real_space_a=AA, real_space_b=BB, real_space_c=CC, space_group=space_group
    )
    return cryst


class BravaisSetting(MetricSubgroup):  # inherits from dictionary
    def __init__(self, other):
        self.update(other)


class RefinedSettingsList(list):
    def supergroup(self):
        return self[0]

    def triclinic(self):
        return self[-1]

    def as_dict(self):
        result = {}

        for item in self:
            uc = item.refined_crystal.get_unit_cell()
            result[item.setting_number] = {
                "max_angular_difference": item["max_angular_difference"],
                "rmsd": item.rmsd,
                "nspots": item.Nmatches,
                "bravais": item["bravais"],
                "unit_cell": uc.parameters(),
                "cb_op": item["cb_op_inp_best"].as_abc(),
                "max_cc": item.max_cc,
                "min_cc": item.min_cc,
                "correlation_coefficients": list(item.correlation_coefficients),
                "cc_nrefs": list(item.cc_nrefs),
                "recommended": item.recommended,
            }

        return result

    def labelit_printout(self):
        from libtbx import table_utils

        table_data = [
            [
                "Solution",
                "Metric fit",
                "rmsd",
                "min/max cc",
                "#spots",
                "lattice",
                "unit_cell",
                "volume",
                "cb_op",
            ]
        ]
        for item in self:
            uc = item.refined_crystal.get_unit_cell()
            P = uc.parameters()
            min_max_cc_str = "-/-"
            if item.min_cc is not None and item.max_cc is not None:
                min_max_cc_str = "%.3f/%.3f" % (item.min_cc, item.max_cc)
            if item.recommended:
                status = "*"
            else:
                status = ""
            table_data.append(
                [
                    "%1s%7d" % (status, item.setting_number),
                    "%(max_angular_difference)6.4f" % item,
                    "%5.3f" % item.rmsd,
                    min_max_cc_str,
                    "%d" % item.Nmatches,
                    "%(bravais)s" % item,
                    "%6.2f %6.2f %6.2f %6.2f %6.2f %6.2f" % P,
                    "%.0f" % uc.volume(),
                    "%s" % item["cb_op_inp_best"].as_abc(),
                ]
            )

        output = table_utils.format(
            table_data, has_header=1, justify="right", delim=" "
        )
        output = output + "\n* = recommended solution\n"
        return output


# Mapping of Bravais lattice type to corresponding lowest possible symmetry
bravais_lattice_to_lowest_symmetry_spacegroup_number = {
    "aP": 1,
    "mP": 3,
    "mC": 5,
    "oP": 16,
    "oC": 20,
    "oF": 22,
    "oI": 23,
    "tP": 75,
    "tI": 79,
    "hP": 143,
    "hR": 146,
    "cP": 195,
    "cF": 196,
    "cI": 197,
}


def refined_settings_factory_from_refined_triclinic(
    params,
    experiments,
    reflections,
    i_setting=None,
    lepage_max_delta=5.0,
    nproc=1,
    refiner_verbosity=0,
):

    assert len(experiments.crystals()) == 1
    crystal = experiments.crystals()[0]

    used_reflections = copy.deepcopy(reflections)
    UC = crystal.get_unit_cell()

    Lfat = RefinedSettingsList()
    for item in iotbx_converter(UC, lepage_max_delta):
        Lfat.append(BravaisSetting(item))

    triclinic = Lfat.triclinic()

    # assert no transformation between indexing and bravais list
    assert str(triclinic["cb_op_inp_best"]) == "a,b,c"

    Nset = len(Lfat)
    for j in range(Nset):
        Lfat[j].setting_number = Nset - j

    for j in range(Nset):
        cb_op = Lfat[j]["cb_op_inp_best"].c().as_double_array()[0:9]
        orient = crystal_orientation(crystal.get_A(), True)
        orient_best = orient.change_basis(scitbx.matrix.sqr(cb_op).transpose())
        constrain_orient = orient_best.constrain(Lfat[j]["system"])
        bravais = Lfat[j]["bravais"]
        cb_op_best_ref = Lfat[j][
            "best_subsym"
        ].change_of_basis_op_to_reference_setting()
        space_group = sgtbx.space_group_info(
            number=bravais_lattice_to_lowest_symmetry_spacegroup_number[bravais]
        ).group()
        space_group = space_group.change_basis(cb_op_best_ref.inverse())
        bravais = str(bravais_types.bravais_lattice(group=space_group))
        Lfat[j]["bravais"] = bravais
        Lfat[j].unrefined_crystal = dials_crystal_from_orientation(
            constrain_orient, space_group
        )

    args = []
    for subgroup in Lfat:
        args.append(
            (params, subgroup, used_reflections, experiments, refiner_verbosity)
        )

    results = easy_mp.parallel_map(
        func=refine_subgroup,
        iterable=args,
        processes=nproc,
        method="multiprocessing",
        preserve_order=True,
        asynchronous=True,
        preserve_exception_message=True,
    )

    for i, result in enumerate(results):
        Lfat[i] = result
    identify_likely_solutions(Lfat)
    return Lfat


def identify_likely_solutions(all_solutions):
    p1_solution = all_solutions[-1]
    assert p1_solution.setting_number == 1, p1_solution.setting_number
    rmsd_p1 = p1_solution.rmsd

    for solution in all_solutions:
        solution.recommended = False
        if solution["max_angular_difference"] < 0.5:
            if (
                solution.min_cc is None or solution.min_cc < 0.5
            ) and solution.rmsd > 1.5 * rmsd_p1:
                continue
        elif solution.min_cc < 0.7 and solution.rmsd > 2.0 * rmsd_p1:
            continue
        elif solution.rmsd > 3 * rmsd_p1:
            continue
        solution.recommended = True


def refine_subgroup(args):
    assert len(args) == 5
    from dials.command_line.check_indexing_symmetry import (
        get_symop_correlation_coefficients,
        normalise_intensities,
    )

    params, subgroup, used_reflections, experiments, refiner_verbosity = args

    used_reflections = copy.deepcopy(used_reflections)
    triclinic_miller = used_reflections["miller_index"]
    cb_op = subgroup["cb_op_inp_best"]
    higher_symmetry_miller = cb_op.apply(triclinic_miller)
    used_reflections["miller_index"] = higher_symmetry_miller
    unrefined_crystal = copy.deepcopy(subgroup.unrefined_crystal)
    for expt in experiments:
        expt.crystal = unrefined_crystal

    from dials.algorithms.indexing.refinement import refine

    subgroup.max_cc = None
    subgroup.min_cc = None
    subgroup.correlation_coefficients = []
    subgroup.cc_nrefs = []
<<<<<<< HEAD
    try:
        logger = logging.getLogger()
        level = logger.getEffectiveLevel()
        logger.setLevel(logging.ERROR)
        outlier_algorithm = params.refinement.reflections.outlier.algorithm
        params.refinement.reflections.outlier.algorithm = "null"
        sel = used_reflections.get_flags(used_reflections.flags.used_in_refinement)
        refinery, refined, outliers = refine(
            params,
            used_reflections.select(sel),
            experiments,
            verbosity=refiner_verbosity,
        )
        params.refinement.reflections.outlier.algorithm = outlier_algorithm
        refinery, refined, outliers = refine(
            params,
            used_reflections,
            refinery.get_experiments(),
            verbosity=refiner_verbosity,
        )
    except RuntimeError as e:
        if (
            str(e) == "scitbx Error: g0 - astry*astry -astrz*astrz <= 0."
            or str(e) == "scitbx Error: g1-bstrz*bstrz <= 0."
        ):
            subgroup.refined_experiments = None
            subgroup.rmsd = None
            subgroup.Nmatches = None
        else:
            raise
    else:
        dall = refinery.rmsds()
        dx = dall[0]
        dy = dall[1]
        subgroup.rmsd = math.sqrt(dx * dx + dy * dy)
        subgroup.Nmatches = len(refinery.get_matches())
        subgroup.refined_experiments = refinery.get_experiments()
        assert len(subgroup.refined_experiments.crystals()) == 1
        subgroup.refined_crystal = subgroup.refined_experiments.crystals()[0]
        cs = crystal.symmetry(
            unit_cell=subgroup.refined_crystal.get_unit_cell(),
            space_group=subgroup.refined_crystal.get_space_group(),
        )
        if "intensity.sum.value" in used_reflections:
            # remove refl with -ve variance
            sel = used_reflections["intensity.sum.variance"] > 0
            good_reflections = used_reflections.select(sel)
            from cctbx import miller

            ms = miller.set(cs, good_reflections["miller_index"])
            ms = ms.array(
                good_reflections["intensity.sum.value"]
                / flex.sqrt(good_reflections["intensity.sum.variance"])
=======
    with LoggingContext(logging.getLogger(), level=logging.ERROR):
        try:
            iqr_multiplier = params.refinement.reflections.outlier.tukey.iqr_multiplier
            params.refinement.reflections.outlier.tukey.iqr_multiplier = (
                2 * iqr_multiplier
            )
            refinery, refined, outliers = refine(
                params, used_reflections, experiments, verbosity=refiner_verbosity
>>>>>>> b603c79b
            )
            params.refinement.reflections.outlier.tukey.iqr_multiplier = iqr_multiplier
            refinery, refined, outliers = refine(
                params,
                used_reflections,
                refinery.get_experiments(),
                verbosity=refiner_verbosity,
            )
        except RuntimeError as e:
            if (
                str(e) == "scitbx Error: g0 - astry*astry -astrz*astrz <= 0."
                or str(e) == "scitbx Error: g1-bstrz*bstrz <= 0."
            ):
                subgroup.refined_experiments = None
                subgroup.rmsd = None
                subgroup.Nmatches = None
            else:
                raise
        else:
            dall = refinery.rmsds()
            dx = dall[0]
            dy = dall[1]
            subgroup.rmsd = math.sqrt(dx * dx + dy * dy)
            subgroup.Nmatches = len(refinery.get_matches())
            subgroup.refined_experiments = refinery.get_experiments()
            assert len(subgroup.refined_experiments.crystals()) == 1
            subgroup.refined_crystal = subgroup.refined_experiments.crystals()[0]
            cs = crystal.symmetry(
                unit_cell=subgroup.refined_crystal.get_unit_cell(),
                space_group=subgroup.refined_crystal.get_space_group(),
            )
            if "intensity.sum.value" in used_reflections:
                # remove refl with -ve variance
                sel = used_reflections["intensity.sum.variance"] > 0
                good_reflections = used_reflections.select(sel)
                from cctbx import miller

                ms = miller.set(cs, good_reflections["miller_index"])
                ms = ms.array(
                    good_reflections["intensity.sum.value"]
                    / flex.sqrt(good_reflections["intensity.sum.variance"])
                )
                if params.normalise:
                    if params.normalise_bins:
                        ms = normalise_intensities(ms, n_bins=params.normalise_bins)
                    else:
                        ms = normalise_intensities(ms)
                if params.cc_n_bins is not None:
                    ms.setup_binner(n_bins=params.cc_n_bins)
                ccs, nrefs = get_symop_correlation_coefficients(
                    ms, use_binning=(params.cc_n_bins is not None)
                )
                subgroup.correlation_coefficients = ccs
                subgroup.cc_nrefs = nrefs
                ccs = ccs.select(nrefs > 10)
                if len(ccs) > 1:
                    subgroup.max_cc = flex.max(ccs[1:])
                    subgroup.min_cc = flex.min(ccs[1:])
    return subgroup


find_max_delta = sgtbx.lattice_symmetry_find_max_delta


def metric_supergroup(group):
    return (
        sgtbx.space_group_info(group=group)
        .type()
        .expand_addl_generators_of_euclidean_normalizer(True, True)
        .build_derived_acentric_group()
    )


def find_matching_symmetry(unit_cell, target_space_group, max_delta=5):
    cs = crystal.symmetry(unit_cell=unit_cell, space_group=sgtbx.space_group())
    target_bravais_t = bravais_types.bravais_lattice(
        group=target_space_group.info().reference_setting().group()
    )
    best_subgroup = None
    best_angular_difference = 1e8

    # code based on cctbx/sgtbx/lattice_symmetry.py but optimised to only
    # look at subgroups with the correct bravais type

    input_symmetry = cs
    # Get cell reduction operator
    cb_op_inp_minimum = input_symmetry.change_of_basis_op_to_minimum_cell()

    # New symmetry object with changed basis
    minimum_symmetry = input_symmetry.change_basis(cb_op_inp_minimum)

    # Get highest symmetry compatible with lattice
    lattice_group = sgtbx.lattice_symmetry_group(
        minimum_symmetry.unit_cell(),
        max_delta=max_delta,
        enforce_max_delta_for_generated_two_folds=True,
    )

    # Get list of sub-spacegroups
    subgrs = subgroups.subgroups(lattice_group.info()).groups_parent_setting()

    # Order sub-groups
    sort_values = flex.double()
    for group in subgrs:
        order_z = group.order_z()
        space_group_number = sgtbx.space_group_type(group, False).number()
        assert 1 <= space_group_number <= 230
        sort_values.append(order_z * 1000 + space_group_number)
    perm = flex.sort_permutation(sort_values, reverse=True)

    for i_subgr in perm:
        acentric_subgroup = subgrs[i_subgr]
        acentric_supergroup = metric_supergroup(acentric_subgroup)
        # Make symmetry object: unit-cell + space-group
        # The unit cell is potentially modified to be exactly compatible
        # with the space group symmetry.
        subsym = crystal.symmetry(
            unit_cell=minimum_symmetry.unit_cell(),
            space_group=acentric_subgroup,
            assert_is_compatible_unit_cell=False,
        )
        # Convert subgroup to reference setting
        cb_op_minimum_ref = subsym.space_group_info().type().cb_op()
        ref_subsym = subsym.change_basis(cb_op_minimum_ref)
        # Ignore unwanted groups
        bravais_t = bravais_types.bravais_lattice(group=ref_subsym.space_group())
        if bravais_t != target_bravais_t:
            continue

        # Choose best setting for monoclinic and orthorhombic systems
        cb_op_best_cell = ref_subsym.change_of_basis_op_to_best_cell(
            best_monoclinic_beta=True
        )

        best_subsym = ref_subsym.change_basis(cb_op_best_cell)
        # Total basis transformation
        cb_op_best_cell = change_of_basis_op(
            str(cb_op_best_cell), stop_chars="", r_den=144, t_den=144
        )
        cb_op_minimum_ref = change_of_basis_op(
            str(cb_op_minimum_ref), stop_chars="", r_den=144, t_den=144
        )
        cb_op_inp_minimum = change_of_basis_op(
            str(cb_op_inp_minimum), stop_chars="", r_den=144, t_den=144
        )
        cb_op_inp_best = cb_op_best_cell * cb_op_minimum_ref * cb_op_inp_minimum
        # Use identity change-of-basis operator if possible
        if best_subsym.unit_cell().is_similar_to(input_symmetry.unit_cell()):
            cb_op_corr = cb_op_inp_best.inverse()
            try:
                best_subsym_corr = best_subsym.change_basis(cb_op_corr)
            except RuntimeError as e:
                if str(e).find("Unsuitable value for rational rotation matrix.") < 0:
                    raise
            else:
                if best_subsym_corr.space_group() == best_subsym.space_group():
                    cb_op_inp_best = cb_op_corr * cb_op_inp_best

        max_angular_difference = find_max_delta(
            reduced_cell=minimum_symmetry.unit_cell(), space_group=acentric_supergroup
        )

        if max_angular_difference < best_angular_difference:
            best_angular_difference = max_angular_difference
            best_subgroup = {
                "subsym": subsym,
                "ref_subsym": ref_subsym,
                "best_subsym": best_subsym,
                "cb_op_inp_best": cb_op_inp_best,
                "max_angular_difference": max_angular_difference,
            }

    if best_subgroup is not None:
        return best_subgroup


class SymmetryHandler(object):
    def __init__(self, unit_cell=None, space_group=None, max_delta=5):

        self._max_delta = max_delta
        self.target_symmetry_primitive = None
        self.target_symmetry_reference_setting = None
        self.cb_op_inp_ref = None

        target_unit_cell = unit_cell
        target_space_group = space_group
        if target_space_group is not None:
            target_space_group = target_space_group.build_derived_patterson_group()

        if target_unit_cell is not None or target_space_group is not None:

            if target_unit_cell is not None and target_space_group is not None:
                self._setup_target_unit_cell_and_space_group(
                    target_unit_cell, target_space_group
                )

            elif target_unit_cell is not None:
                self.target_symmetry_reference_setting = crystal.symmetry(
                    unit_cell=target_unit_cell, space_group=sgtbx.space_group()
                )
                self.cb_op_inp_ref = sgtbx.change_of_basis_op()

            elif target_space_group is not None:
                self.cb_op_inp_ref = (
                    target_space_group.info().change_of_basis_op_to_reference_setting()
                )
                self.target_symmetry_reference_setting = crystal.symmetry(
                    space_group=target_space_group.change_basis(self.cb_op_inp_ref)
                )

            self.cb_op_reference_to_primitive = (
                self.target_symmetry_reference_setting.change_of_basis_op_to_primitive_setting()
            )
            if target_unit_cell is not None:
                self.target_symmetry_primitive = self.target_symmetry_reference_setting.change_basis(
                    self.cb_op_reference_to_primitive
                )
            else:
                self.target_symmetry_primitive = crystal.symmetry(
                    space_group=self.target_symmetry_reference_setting.space_group().change_basis(
                        self.cb_op_reference_to_primitive
                    )
                )
            self.cb_op_ref_inp = self.cb_op_inp_ref.inverse()
            self.cb_op_primitive_inp = (
                self.cb_op_ref_inp * self.cb_op_reference_to_primitive.inverse()
            )

            if self.target_symmetry_reference_setting is not None:
                debug_handle = StringIO()
                self.target_symmetry_reference_setting.show_summary(f=debug_handle)
                logger.debug(
                    "Target symmetry (reference setting):\n" + debug_handle.getvalue()
                )
            if self.target_symmetry_primitive is not None:
                debug_handle = StringIO()
                self.target_symmetry_primitive.show_summary(f=debug_handle)
                logger.debug(
                    "Target symmetry (primitive cell):\n" + debug_handle.getvalue()
                )
            logger.debug(
                "cb_op reference->primitive: " + str(self.cb_op_reference_to_primitive)
            )
            logger.debug("cb_op primitive->input: " + str(self.cb_op_primitive_inp))

    def _setup_target_unit_cell_and_space_group(
        self, target_unit_cell, target_space_group
    ):

        target_bravais_t = bravais_lattice(
            group=target_space_group.info().reference_setting().group()
        )
        best_subgroup = None
        best_angular_difference = 1e8

        space_groups = [target_space_group]
        if target_space_group.conventional_centring_type_symbol() != "P":
            space_groups.append(sgtbx.space_group())
        for target in space_groups:
            cs = crystal.symmetry(
                unit_cell=target_unit_cell,
                space_group=target,
                assert_is_compatible_unit_cell=False,
            )
            target_best_cell = cs.best_cell().unit_cell()
            subgroups = lattice_symmetry.metric_subgroups(cs, max_delta=0.1)
            for subgroup in subgroups.result_groups:
                bravais_t = bravais_lattice(group=subgroup["ref_subsym"].space_group())
                if bravais_t == target_bravais_t:
                    # allow for the cell to be given as best cell, reference setting
                    # primitive settings, or minimum cell
                    best_subsym = subgroup["best_subsym"]
                    ref_subsym = best_subsym.as_reference_setting()
                    if not (
                        best_subsym.unit_cell().is_similar_to(target_unit_cell)
                        or ref_subsym.unit_cell().is_similar_to(target_unit_cell)
                        or ref_subsym.primitive_setting()
                        .unit_cell()
                        .is_similar_to(target_unit_cell)
                        or best_subsym.primitive_setting()
                        .unit_cell()
                        .is_similar_to(target_unit_cell)
                        or best_subsym.minimum_cell()
                        .unit_cell()
                        .is_similar_to(target_unit_cell.minimum_cell())
                        or best_subsym.unit_cell().is_similar_to(target_best_cell)
                    ):
                        continue
                    if subgroup["max_angular_difference"] < best_angular_difference:
                        best_subgroup = subgroup
                        best_angular_difference = subgroup["max_angular_difference"]

        if best_subgroup is None:
            raise DialsIndexError("Unit cell incompatible with space group")

        cb_op_inp_best = best_subgroup["cb_op_inp_best"]
        best_subsym = best_subgroup["best_subsym"]
        cb_op_best_ref = best_subsym.change_of_basis_op_to_reference_setting()
        self.cb_op_inp_ref = cb_op_best_ref * cb_op_inp_best
        self.target_symmetry_reference_setting = crystal.symmetry(
            unit_cell=target_unit_cell.change_basis(self.cb_op_inp_ref),
            space_group=target_space_group.info().as_reference_setting().group(),
        )

    def apply_symmetry(self, crystal_model):
        if not (
            self.target_symmetry_primitive
            and self.target_symmetry_primitive.space_group()
        ):
            return crystal, sgtbx.change_of_basis_op()

        target_space_group = self.target_symmetry_primitive.space_group()

        A = crystal_model.get_A()

        max_delta = self._max_delta
        items = iotbx_converter(crystal_model.get_unit_cell(), max_delta=max_delta)
        target_sg_ref = target_space_group.info().reference_setting().group()
        best_angular_difference = 1e8
        best_subgroup = None
        for item in items:
            if bravais_lattice(group=target_sg_ref) != bravais_lattice(
                group=item["ref_subsym"].space_group()
            ):
                continue
            if item["max_angular_difference"] < best_angular_difference:
                best_angular_difference = item["max_angular_difference"]
                best_subgroup = item

        if best_subgroup is None:
            return None, None

        cb_op_inp_best = best_subgroup["cb_op_inp_best"]
        orient = crystal_orientation(A, True)
        orient_best = orient.change_basis(
            scitbx.matrix.sqr(cb_op_inp_best.c().as_double_array()[0:9]).transpose()
        )
        constrain_orient = orient_best.constrain(best_subgroup["system"])

        best_subsym = best_subgroup["best_subsym"]
        cb_op_best_ref = best_subsym.change_of_basis_op_to_reference_setting()
        target_sg_best = target_sg_ref.change_basis(cb_op_best_ref.inverse())
        ref_subsym = best_subsym.change_basis(cb_op_best_ref)
        cb_op_ref_primitive = ref_subsym.change_of_basis_op_to_primitive_setting()
        cb_op_best_primitive = cb_op_ref_primitive * cb_op_best_ref
        cb_op_inp_primitive = cb_op_ref_primitive * cb_op_best_ref * cb_op_inp_best

        direct_matrix = constrain_orient.direct_matrix()

        a = scitbx.matrix.col(direct_matrix[:3])
        b = scitbx.matrix.col(direct_matrix[3:6])
        c = scitbx.matrix.col(direct_matrix[6:9])
        model = Crystal(a, b, c, space_group=target_sg_best)
        assert target_sg_best.is_compatible_unit_cell(model.get_unit_cell())

        model = model.change_basis(cb_op_best_primitive)
        return model, cb_op_inp_primitive<|MERGE_RESOLUTION|>--- conflicted
+++ resolved
@@ -246,72 +246,19 @@
     subgroup.min_cc = None
     subgroup.correlation_coefficients = []
     subgroup.cc_nrefs = []
-<<<<<<< HEAD
-    try:
-        logger = logging.getLogger()
-        level = logger.getEffectiveLevel()
-        logger.setLevel(logging.ERROR)
-        outlier_algorithm = params.refinement.reflections.outlier.algorithm
-        params.refinement.reflections.outlier.algorithm = "null"
-        sel = used_reflections.get_flags(used_reflections.flags.used_in_refinement)
-        refinery, refined, outliers = refine(
-            params,
-            used_reflections.select(sel),
-            experiments,
-            verbosity=refiner_verbosity,
-        )
-        params.refinement.reflections.outlier.algorithm = outlier_algorithm
-        refinery, refined, outliers = refine(
-            params,
-            used_reflections,
-            refinery.get_experiments(),
-            verbosity=refiner_verbosity,
-        )
-    except RuntimeError as e:
-        if (
-            str(e) == "scitbx Error: g0 - astry*astry -astrz*astrz <= 0."
-            or str(e) == "scitbx Error: g1-bstrz*bstrz <= 0."
-        ):
-            subgroup.refined_experiments = None
-            subgroup.rmsd = None
-            subgroup.Nmatches = None
-        else:
-            raise
-    else:
-        dall = refinery.rmsds()
-        dx = dall[0]
-        dy = dall[1]
-        subgroup.rmsd = math.sqrt(dx * dx + dy * dy)
-        subgroup.Nmatches = len(refinery.get_matches())
-        subgroup.refined_experiments = refinery.get_experiments()
-        assert len(subgroup.refined_experiments.crystals()) == 1
-        subgroup.refined_crystal = subgroup.refined_experiments.crystals()[0]
-        cs = crystal.symmetry(
-            unit_cell=subgroup.refined_crystal.get_unit_cell(),
-            space_group=subgroup.refined_crystal.get_space_group(),
-        )
-        if "intensity.sum.value" in used_reflections:
-            # remove refl with -ve variance
-            sel = used_reflections["intensity.sum.variance"] > 0
-            good_reflections = used_reflections.select(sel)
-            from cctbx import miller
-
-            ms = miller.set(cs, good_reflections["miller_index"])
-            ms = ms.array(
-                good_reflections["intensity.sum.value"]
-                / flex.sqrt(good_reflections["intensity.sum.variance"])
-=======
+
     with LoggingContext(logging.getLogger(), level=logging.ERROR):
         try:
-            iqr_multiplier = params.refinement.reflections.outlier.tukey.iqr_multiplier
-            params.refinement.reflections.outlier.tukey.iqr_multiplier = (
-                2 * iqr_multiplier
-            )
+            outlier_algorithm = params.refinement.reflections.outlier.algorithm
+            params.refinement.reflections.outlier.algorithm = "null"
+            sel = used_reflections.get_flags(used_reflections.flags.used_in_refinement)
             refinery, refined, outliers = refine(
-                params, used_reflections, experiments, verbosity=refiner_verbosity
->>>>>>> b603c79b
-            )
-            params.refinement.reflections.outlier.tukey.iqr_multiplier = iqr_multiplier
+                params,
+                used_reflections.select(sel),
+                experiments,
+                verbosity=refiner_verbosity,
+            )
+            params.refinement.reflections.outlier.algorithm = outlier_algorithm              
             refinery, refined, outliers = refine(
                 params,
                 used_reflections,

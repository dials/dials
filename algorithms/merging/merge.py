--- conflicted
+++ resolved
@@ -17,15 +17,11 @@
 )
 from dials.util.filter_reflections import filter_reflection_table
 from dials.util.export_mtz import MADMergedMTZWriter, MergedMTZWriter
-<<<<<<< HEAD
-from dials.report.analysis import make_merging_statistics_summary
-=======
 from dials.report.analysis import (
     make_merging_statistics_summary,
     table_1_summary,
 )
 from dxtbx.model import ExperimentList
->>>>>>> 6a7d752e
 from mmtbx.scaling import data_statistics
 from six.moves import cStringIO as StringIO
 
@@ -218,6 +214,7 @@
             stats_summary = make_merging_statistics_summary(anom_stats)
         else:
             stats_summary = make_merging_statistics_summary(stats)
+        logger.info(table_1_summary(stats, anom_stats))
 
     return merged, merged_anom, stats_summary
 
@@ -245,20 +242,11 @@
                 exc_info=True,
             )
         else:
-<<<<<<< HEAD
             # Divert output through logger - do with StringIO rather than
             # info_handle else get way too much whitespace in output.
             out = StringIO()
             wilson_scaling.show(out=out)
             logger.info(out.getvalue())
-=======
-            if params.merging.anomalous and anom_stats:
-                logger.info(make_merging_statistics_summary(anom_stats))
-            else:
-                logger.info(make_merging_statistics_summary(stats))
-            logger.info(table_1_summary(stats, anom_stats))
->>>>>>> 6a7d752e
-
 
 def truncate(merged_intensities):
     """

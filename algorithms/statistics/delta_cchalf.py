--- conflicted
+++ resolved
@@ -158,13 +158,9 @@
                space_group,
                nbins=10,
                dmin=None,
-<<<<<<< HEAD
-               dmax=None):
-=======
                dmax=None,
                mode='dataset',
                image_group=10):
->>>>>>> 5d6dabca
     '''
     Initialise
 
@@ -180,11 +176,7 @@
 
     '''
 
-<<<<<<< HEAD
-    assert max(dataset) < len(unit_cell)
-=======
     assert len(set(dataset)) == len(unit_cell)
->>>>>>> 5d6dabca
 
     # Reject reflections with negative variance
     selection = variance > 0
@@ -208,11 +200,7 @@
 
     # Map the miller indices to the ASU
     D = flex.double(len(dataset), 0)
-<<<<<<< HEAD
-    for i, uc in enumerate(unit_cell):
-=======
     for i, uc in zip(identifiers, unit_cell):
->>>>>>> 5d6dabca
 
       # Select reflections
       selection = dataset == i
@@ -284,20 +272,6 @@
     self._num_reflections = len(miller_index)
     self._num_unique = len(reflection_sums.keys())
 
-<<<<<<< HEAD
-    print("")
-    print("# Datasets: ", self._num_datasets)
-    print("# Reflections: ", self._num_reflections)
-    print("# Unique: ", self._num_unique)
-
-    # Compute the CC 1/2 for all the data
-    self._cchalf_mean = self._compute_cchalf(reflection_sums, binner)
-    print("CC 1/2 mean: %.3f" % (100*self._cchalf_mean))
-
-    # Compute the CC 1/2 excluding each dataset in turn
-    self._cchalf = self._compute_cchalf_excluding_each_dataset(
-      reflection_sums, binner, miller_index, dataset, intensity)
-=======
     logger.info("")
     logger.info("# Datasets: %s" % self._num_datasets)
     logger.info("# Reflections: %s" % self._num_reflections)
@@ -331,7 +305,6 @@
     else:
       self._cchalf = self._compute_cchalf_excluding_each_dataset(
         reflection_sums, binner, miller_index, dataset, intensity)
->>>>>>> 5d6dabca
 
   def _compute_cchalf(self, reflection_sums, binner):
     '''

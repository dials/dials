--- conflicted
+++ resolved
@@ -84,10 +84,7 @@
     def callback_after_step(self, minimizer):
         """Log progress after each successful step of the minimisation."""
         logger.debug("minimization step: f, iter, nfun:")
-<<<<<<< HEAD
         logger.debug(f"{self.f} {minimizer.iter()} {minimizer.nfun()}")
-=======
-        logger.debug("%s %s %s" % (self.f, minimizer.iter(), minimizer.nfun()))
 
 
 def minimize_scitbx_lbfgs(
@@ -131,5 +128,4 @@
         jac=target.compute_gradients,
         method=method,
         options=dict(maxiter=max_iterations, maxfun=max_calls),
-    )
->>>>>>> fa83ed14
+    )
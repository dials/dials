# Python interface to refstat, (c) OVD, OlexSys, 2025
from __future__ import annotations

from dials_algorithms_symmetry_refstat_ext import extinctions_registry, merge_test


class registry(extinctions_registry):
    """Useful for testing"""

    def __init__(self):
        extinctions_registry.__init__(self)
        self.elements = {}
        for e in self:
            self.elements[e.name] = e

    def describe(self):
        """Prints information about the extinction elements and their relationship"""
        for k, e in self.elements.items():
            print(k)
            for rtm in e.rmx():
                print(f"\t{rtm}")
            sl = []
            for i in range(e.shadowed_by_size()):
                sl.append(e.get_shadowed_by(i).name)
            if len(sl) > 0:
                print("  Shadowed by: %s" % (" ".join(sl)))

    def show_extinctions_for(self, sg_name):
        sg = self.find_sg(sg_name)
        print(
            "Extinction elements for %s: %s"
            % (
                sg_name,
                " ".join([self.__getitem__(i).name for i in self.get_extinctions(sg)]),
            )
        )


class extinctions(extinctions_registry):
<<<<<<< HEAD
  def __init__(self, miller_array, sigma_level=5):
    '''Sigma_level is used to identify systematic absences, some datasets may require
      lower values
    '''
    extinctions_registry.__init__(self)
    self.all_elements = list([e for e in self])
    self.present, self.unique = [], []
    self.miller_array = miller_array
    self.sigma_level = sigma_level
=======
    def __init__(self, miller_array, sigma_level=5):
        """Sigma_level is used to identify systematic absences, some datasets may require
        lower values
        """
        extinctions_registry.__init__(self)
        self.all_elements = [e for e in self]
        self.present, self.unique = [], []
        self.miller_array = miller_array
        self.sigma_level = sigma_level
>>>>>>> c120e9d1

    def analyse(self, scale_I_to=None):
        """Analyses the given miller array and collects statistics on present and
        unique extinction elements. Unique elements exclude 'shadowed' elements.
        Use scake_I_to to 'normalise' view between different datasets.
        """
        if scale_I_to is None:
            scale_I_to = 0.0
        if self.has_omp:
            self.process_omp(
                self.miller_array.indices(),
                self.miller_array.data(),
                self.miller_array.sigmas(),
                scale=scale_I_to,
            )
        else:
            self.process(
                self.miller_array.indices(),
                self.miller_array.data(),
                self.miller_array.sigmas(),
                scale=scale_I_to,
            )
        self.meanI = self.sumI / self.ref_count
        self.mean_sig = (self.sum_sig_sq / self.ref_count) ** 0.5

        present, unique = [], []
        for x in self.all_elements:
            if not x.count:
                continue
            x.meanI, x.sig = x.sumI / x.count, (x.sumS_sq**0.5) / x.count
            if x.meanI < self.sigma_level * x.sig:
                present.append(x)
        self.present = present
        unique = []
        for x in self.all_elements:
            if not x.count:
                continue
            if x in present and not x.is_shadowed_by(present):
                unique.append(x)
        self.unique = unique

    def print_stats(self):
        """Prints extinction elements statistics, must be called after 'analyse'"""
        for x in self.all_elements:
            if not x.count:
                continue
            if x in self.present:
                flag = "+"
                if x not in self.unique:
                    flag += "-"
            else:
                flag = "-"

            print(
                "%-4s (%5s): %16.2f(%6.2f) %s" % (x.name, x.count, x.meanI, x.sig, flag)
            )

<<<<<<< HEAD
  def get_all_matching_space_groups(self, centering='P'):
    '''Returns a tuple(space_group, fraction_of_matching_elements). The list
    contains all of the space groups that match the given centring and unique
    extinctions elements, must be called after 'analyse'
    '''
    sgs = []
    if not self.unique:
      return sgs
    u_s = set(x.id for x in self.unique)
    p_s = set(x.id for x in self.present)
    for i in range(self.sg_count()):
      sg = self.get_space_group(i)
      if not sg.name.startswith(centering):
        continue
      sge = set(self.get_extinctions(i))
      if len(sge&u_s) == len(u_s):
        sgs.append((sg, len(sge&p_s)/len(p_s)))
    return sgs
=======
    def get_all_matching_space_groups(self, centering="P"):
        """Returns a tuple(space_group, fraction_of_matching_elements). The list
        contains all of the space groups that match the given centring and unique
        extinctions elements, must be called after 'analyse'
        """
        sgs = []
        if not self.unique:
            return sgs
        u_s = set([x.id for x in self.unique])
        p_s = set([x.id for x in self.present])
        for i in range(self.sg_count()):
            sg = self.get_space_group(i)
            if not sg.name.startswith(centering):
                continue
            sge = set(self.get_extinctions(i))
            if len(sge & u_s) == len(u_s):
                sgs.append((sg, len(sge & p_s) / len(p_s)))
        return sgs
>>>>>>> c120e9d1

    def get_filtered_matching_space_groups(
        self, matches=None, cell_compatible_only=True
    ):
        if matches is None:
            matches = self.get_all_matching_space_groups()
        sgs = []
        if cell_compatible_only:
            uc = self.miller_array.crystal_symmetry().unit_cell()
        for sg, mp in matches:
            if cell_compatible_only and not sg.is_compatible_unit_cell(uc):
                continue
            mt = merge_test(
                self.miller_array.indices(),
                self.miller_array.data(),
                self.miller_array.sigmas(),
            )
            weak_stats = mt.sysabs_test(sg, self.scale)
            wI = weak_stats.weak_I_sum / weak_stats.weak_count
            wIs = (weak_stats.weak_sig_sq_sum / weak_stats.weak_count) ** 0.5
            if wI > self.sigma_level * wIs:
                continue
            merge_stats = mt.merge_test(sg)
            sgs.append((merge_stats.r_int + wI / wIs / 10, sg))

        if len(sgs) == 0:
            return sgs
        if len(sgs) > 1:
            sgs.sort(key=lambda x: x[0])
            rv = [sgs[0][1]]
            r_int_th = sgs[0][0] * 2
            for i in range(1, len(sgs)):
                if sgs[i][0] > r_int_th:
                    break
                rv.append(sgs[i][1])
            return rv
        else:
            return [sgs[0][1]]<|MERGE_RESOLUTION|>--- conflicted
+++ resolved
@@ -7,26 +7,26 @@
 class registry(extinctions_registry):
     """Useful for testing"""
 
-    def __init__(self):
-        extinctions_registry.__init__(self)
-        self.elements = {}
-        for e in self:
-            self.elements[e.name] = e
+  def __init__(self):
+    extinctions_registry.__init__(self)
+    self.elements = {}
+    for e in self:
+      self.elements[e.name] = e
 
-    def describe(self):
+  def describe(self):
         """Prints information about the extinction elements and their relationship"""
-        for k, e in self.elements.items():
-            print(k)
-            for rtm in e.rmx():
-                print(f"\t{rtm}")
-            sl = []
-            for i in range(e.shadowed_by_size()):
-                sl.append(e.get_shadowed_by(i).name)
-            if len(sl) > 0:
+    for k, e in self.elements.items():
+      print(k)
+      for rtm in e.rmx():
+        print(f"\t{rtm}")
+      sl = []
+      for i in range(e.shadowed_by_size()):
+        sl.append(e.get_shadowed_by(i).name)
+      if len(sl) > 0:
                 print("  Shadowed by: %s" % (" ".join(sl)))
 
-    def show_extinctions_for(self, sg_name):
-        sg = self.find_sg(sg_name)
+  def show_extinctions_for(self, sg_name):
+    sg = self.find_sg(sg_name)
         print(
             "Extinction elements for %s: %s"
             % (
@@ -37,90 +37,77 @@
 
 
 class extinctions(extinctions_registry):
-<<<<<<< HEAD
   def __init__(self, miller_array, sigma_level=5):
-    '''Sigma_level is used to identify systematic absences, some datasets may require
+        """Sigma_level is used to identify systematic absences, some datasets may require
       lower values
-    '''
+        """
     extinctions_registry.__init__(self)
     self.all_elements = list([e for e in self])
     self.present, self.unique = [], []
     self.miller_array = miller_array
     self.sigma_level = sigma_level
-=======
-    def __init__(self, miller_array, sigma_level=5):
-        """Sigma_level is used to identify systematic absences, some datasets may require
-        lower values
+
+  def analyse(self, scale_I_to=None):
+        """Analyses the given miller array and collects statistics on present and
+    unique extinction elements. Unique elements exclude 'shadowed' elements.
+    Use scake_I_to to 'normalise' view between different datasets.
         """
-        extinctions_registry.__init__(self)
-        self.all_elements = [e for e in self]
-        self.present, self.unique = [], []
-        self.miller_array = miller_array
-        self.sigma_level = sigma_level
->>>>>>> c120e9d1
-
-    def analyse(self, scale_I_to=None):
-        """Analyses the given miller array and collects statistics on present and
-        unique extinction elements. Unique elements exclude 'shadowed' elements.
-        Use scake_I_to to 'normalise' view between different datasets.
-        """
-        if scale_I_to is None:
-            scale_I_to = 0.0
-        if self.has_omp:
+    if scale_I_to is None:
+      scale_I_to = 0.0
+    if self.has_omp:
             self.process_omp(
                 self.miller_array.indices(),
                 self.miller_array.data(),
                 self.miller_array.sigmas(),
                 scale=scale_I_to,
             )
-        else:
+    else:
             self.process(
                 self.miller_array.indices(),
                 self.miller_array.data(),
                 self.miller_array.sigmas(),
                 scale=scale_I_to,
             )
-        self.meanI = self.sumI / self.ref_count
+    self.meanI = self.sumI / self.ref_count
         self.mean_sig = (self.sum_sig_sq / self.ref_count) ** 0.5
 
-        present, unique = [], []
-        for x in self.all_elements:
+    present, unique = [], []
+    for x in self.all_elements:
             if not x.count:
                 continue
             x.meanI, x.sig = x.sumI / x.count, (x.sumS_sq**0.5) / x.count
             if x.meanI < self.sigma_level * x.sig:
-                present.append(x)
-        self.present = present
-        unique = []
-        for x in self.all_elements:
+        present.append(x)
+    self.present = present
+    unique = []
+    for x in self.all_elements:
             if not x.count:
                 continue
-            if x in present and not x.is_shadowed_by(present):
-                unique.append(x)
-        self.unique = unique
+      if x in present and not x.is_shadowed_by(present):
+        unique.append(x)
+    self.unique = unique
 
-    def print_stats(self):
+  def print_stats(self):
         """Prints extinction elements statistics, must be called after 'analyse'"""
-        for x in self.all_elements:
+    for x in self.all_elements:
             if not x.count:
                 continue
-            if x in self.present:
+      if x in self.present:
                 flag = "+"
-                if x not in self.unique:
+        if x not in self.unique:
                     flag += "-"
-            else:
+      else:
                 flag = "-"
 
             print(
                 "%-4s (%5s): %16.2f(%6.2f) %s" % (x.name, x.count, x.meanI, x.sig, flag)
             )
 
-<<<<<<< HEAD
-  def get_all_matching_space_groups(self, centering='P'):
-    '''Returns a tuple(space_group, fraction_of_matching_elements). The list
+    def get_all_matching_space_groups(self, centering="P"):
+        """Returns a tuple(space_group, fraction_of_matching_elements). The list
     contains all of the space groups that match the given centring and unique
     extinctions elements, must be called after 'analyse'
-    '''
+        """
     sgs = []
     if not self.unique:
       return sgs
@@ -131,64 +118,44 @@
       if not sg.name.startswith(centering):
         continue
       sge = set(self.get_extinctions(i))
-      if len(sge&u_s) == len(u_s):
-        sgs.append((sg, len(sge&p_s)/len(p_s)))
-    return sgs
-=======
-    def get_all_matching_space_groups(self, centering="P"):
-        """Returns a tuple(space_group, fraction_of_matching_elements). The list
-        contains all of the space groups that match the given centring and unique
-        extinctions elements, must be called after 'analyse'
-        """
-        sgs = []
-        if not self.unique:
-            return sgs
-        u_s = set([x.id for x in self.unique])
-        p_s = set([x.id for x in self.present])
-        for i in range(self.sg_count()):
-            sg = self.get_space_group(i)
-            if not sg.name.startswith(centering):
-                continue
-            sge = set(self.get_extinctions(i))
             if len(sge & u_s) == len(u_s):
                 sgs.append((sg, len(sge & p_s) / len(p_s)))
-        return sgs
->>>>>>> c120e9d1
+    return sgs
 
     def get_filtered_matching_space_groups(
         self, matches=None, cell_compatible_only=True
     ):
-        if matches is None:
-            matches = self.get_all_matching_space_groups()
-        sgs = []
-        if cell_compatible_only:
-            uc = self.miller_array.crystal_symmetry().unit_cell()
-        for sg, mp in matches:
-            if cell_compatible_only and not sg.is_compatible_unit_cell(uc):
-                continue
+    if matches is None:
+      matches = self.get_all_matching_space_groups()
+    sgs = []
+    if cell_compatible_only:
+      uc = self.miller_array.crystal_symmetry().unit_cell()
+    for sg, mp in matches:
+      if cell_compatible_only and not sg.is_compatible_unit_cell(uc):
+        continue
             mt = merge_test(
                 self.miller_array.indices(),
                 self.miller_array.data(),
                 self.miller_array.sigmas(),
             )
-            weak_stats = mt.sysabs_test(sg, self.scale)
+      weak_stats = mt.sysabs_test(sg, self.scale)
             wI = weak_stats.weak_I_sum / weak_stats.weak_count
             wIs = (weak_stats.weak_sig_sq_sum / weak_stats.weak_count) ** 0.5
-            if wI > self.sigma_level * wIs:
-                continue
-            merge_stats = mt.merge_test(sg)
+      if wI > self.sigma_level * wIs:
+        continue
+      merge_stats = mt.merge_test(sg)
             sgs.append((merge_stats.r_int + wI / wIs / 10, sg))
 
-        if len(sgs) == 0:
-            return sgs
-        if len(sgs) > 1:
-            sgs.sort(key=lambda x: x[0])
-            rv = [sgs[0][1]]
-            r_int_th = sgs[0][0] * 2
-            for i in range(1, len(sgs)):
-                if sgs[i][0] > r_int_th:
-                    break
-                rv.append(sgs[i][1])
-            return rv
-        else:
-            return [sgs[0][1]]+    if len(sgs) == 0:
+      return sgs
+    if len(sgs) > 1:
+      sgs.sort(key=lambda x: x[0])
+      rv = [sgs[0][1]]
+      r_int_th = sgs[0][0] * 2
+      for i in range(1, len(sgs)):
+        if sgs[i][0] > r_int_th:
+          break
+        rv.append(sgs[i][1])
+      return rv
+    else:
+      return [sgs[0][1]]
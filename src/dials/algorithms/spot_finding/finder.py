"""
Contains implementation interface for finding spots on one or many images
"""

from __future__ import annotations

import logging
import math
import pickle
from collections import defaultdict
from collections.abc import Iterable
from copy import deepcopy

import numpy as np
from scipy.signal import find_peaks
from scipy.spatial import cKDTree

import libtbx
from dxtbx import flumpy
from dxtbx.format.image import ImageBool
from dxtbx.imageset import ImageSequence, ImageSet
from dxtbx.model import ExperimentList
from dxtbx.model.tof_helpers import wavelength_from_tof

from dials.array_family import flex
from dials.model.data import PixelList, PixelListLabeller
from dials.util import Sorry, log
from dials.util.log import rehandle_cached_records
from dials.util.mp import batch_multi_node_parallel_map
from dials.util.system import CPU_COUNT

logger = logging.getLogger(__name__)


class ExtractPixelsFromImage:
    """
    A class to extract pixels from a single image
    """

    def __init__(
        self,
        imageset,
        threshold_function,
        mask,
        region_of_interest,
        max_strong_pixel_fraction,
        compute_mean_background,
    ):
        """
        Initialise the class

        :param imageset: The imageset to extract from
        :param threshold_function: The function to threshold with
        :param mask: The image mask
        :param region_of_interest: A region of interest to process
        :param max_strong_pixel_fraction: The maximum fraction of pixels allowed
        """
        self.threshold_function = threshold_function
        self.imageset = imageset
        self.mask = mask
        self.region_of_interest = region_of_interest
        self.max_strong_pixel_fraction = max_strong_pixel_fraction
        self.compute_mean_background = compute_mean_background
        if self.mask is not None:
            detector = self.imageset.get_detector()
            assert len(self.mask) == len(detector)

    def __call__(self, index):
        """
        Extract strong pixels from an image

        :param index: The index of the image
        """
        # Get the frame number
        if isinstance(self.imageset, ImageSequence):
            frame = self.imageset.get_array_range()[0] + index
        else:
            ind = self.imageset.indices()
            if len(ind) > 1:
                assert all(i1 + 1 == i2 for i1, i2 in zip(ind[0:-1], ind[1:-1]))
            frame = ind[index]

        # Create the list of pixel lists
        pixel_list = []

        # Get the image and mask
        image = self.imageset.get_corrected_data(index)
        mask = self.imageset.get_mask(index)

        # Set the mask
        if self.mask is not None:
            assert len(self.mask) == len(mask)
            mask = tuple(m1 & m2 for m1, m2 in zip(mask, self.mask))

        logger.debug(
            f"Number of masked pixels for image {index}: {sum(m.count(False) for m in mask)}",
        )

        # Add the images to the pixel lists
        num_strong = 0
        average_background = 0
        for i_panel, (im, mk) in enumerate(zip(image, mask)):
            if self.imageset.is_marked_for_rejection(index):
                threshold_mask = flex.bool(im.accessor(), False)
            elif self.region_of_interest is not None:
                x0, x1, y0, y1 = self.region_of_interest
                height, width = im.all()
                assert x0 < x1, "x0 < x1"
                assert y0 < y1, "y0 < y1"
                assert x0 >= 0, "x0 >= 0"
                assert y0 >= 0, "y0 >= 0"
                assert x1 <= width, "x1 <= width"
                assert y1 <= height, "y1 <= height"
                im_roi = im[y0:y1, x0:x1]
                mk_roi = mk[y0:y1, x0:x1]
                tm_roi = self.threshold_function.compute_threshold(
                    im_roi,
                    mk_roi,
                    imageset=self.imageset,
                    i_panel=i_panel,
                    region_of_interest=self.region_of_interest,
                )
                threshold_mask = flex.bool(im.accessor(), False)
                threshold_mask[y0:y1, x0:x1] = tm_roi
            else:
                threshold_mask = self.threshold_function.compute_threshold(
                    im, mk, imageset=self.imageset, i_panel=i_panel
                )

            # Add the pixel list
            plist = PixelList(frame, im, threshold_mask)
            pixel_list.append(plist)

            # Get average background
            if self.compute_mean_background:
                background = im.as_1d().select((mk & ~threshold_mask).as_1d())
                average_background += flex.mean(background)

            # Add to the spot count
            num_strong += len(plist)

        # Make average background
        average_background /= len(image)

        # Check total number of strong pixels
        if self.max_strong_pixel_fraction < 1:
            num_image = 0
            for im in image:
                num_image += len(im)
            max_strong = int(math.ceil(self.max_strong_pixel_fraction * num_image))
            if num_strong > max_strong:
                raise RuntimeError(
                    f"""
          The number of strong pixels found ({num_strong}) is greater than the
          maximum allowed ({max_strong}). Try changing spot finding parameters
        """
                )

        # Print some info
        if self.compute_mean_background:
            logger.info(
                f"Found {num_strong} strong pixels on image {frame + 1} with average background {average_background}",
            )
        else:
            logger.info(f"Found {num_strong} strong pixels on image {frame + 1}")

        # Return the result
        return pixel_list


class ExtractPixelsFromImage2DNoShoeboxes(ExtractPixelsFromImage):
    """
    A class to extract pixels from a single image
    """

    def __init__(
        self,
        imageset,
        threshold_function,
        mask,
        region_of_interest,
        max_strong_pixel_fraction,
        compute_mean_background,
        min_spot_size,
        max_spot_size,
        filter_spots,
    ):
        """
        Initialise the class

        :param imageset: The imageset to extract from
        :param threshold_function: The function to threshold with
        :param mask: The image mask
        :param region_of_interest: A region of interest to process
        :param max_strong_pixel_fraction: The maximum fraction of pixels allowed
        """
        super().__init__(
            imageset,
            threshold_function,
            mask,
            region_of_interest,
            max_strong_pixel_fraction,
            compute_mean_background,
        )

        # Save some stuff
        self.min_spot_size = min_spot_size
        self.max_spot_size = max_spot_size
        self.filter_spots = filter_spots

    def __call__(self, index):
        """
        Extract strong pixels from an image

        :param index: The index of the image
        """
        # Initialise the pixel labeller
        num_panels = len(self.imageset.get_detector())
        pixel_labeller = [PixelListLabeller() for p in range(num_panels)]

        # Call the super function
        result = super().__call__(index)

        # Add pixel lists to the labeller
        assert len(pixel_labeller) == len(result), "Inconsistent size"
        for plabeller, plist in zip(pixel_labeller, result):
            plabeller.add(plist)

        # Create shoeboxes from pixel list
        reflections, _ = pixel_list_to_reflection_table(
            self.imageset,
            pixel_labeller,
            filter_spots=self.filter_spots,
            min_spot_size=self.min_spot_size,
            max_spot_size=self.max_spot_size,
            write_hot_pixel_mask=False,
        )

        # Delete the shoeboxes
        del reflections["shoeboxes"]

        # Return the reflections
        return [reflections]


class ExtractSpotsParallelTask:
    """
    Execute the spot finder task in parallel

    We need this external class so that we can pickle it for cluster jobs
    """

    def __init__(self, function):
        """
        Initialise with the function to call
        """
        self.function = function

    def __call__(self, task):
        """
        Call the function with th task and save the IO
        """
        log.config_simple_cached()
        result = self.function(task)
        handlers = logging.getLogger("dials").handlers
        assert len(handlers) == 1, "Invalid number of logging handlers"
        return result, handlers[0].records


def pixel_list_to_shoeboxes(
    imageset: ImageSet,
    pixel_labeller: Iterable[PixelListLabeller],
    min_spot_size: int,
    max_spot_size: int,
    write_hot_pixel_mask: bool,
) -> tuple[flex.shoebox, tuple[flex.size_t, ...]]:
    """Convert a pixel list to shoeboxes"""
    # Extract the pixel lists into a list of reflections
    shoeboxes = flex.shoebox()
    spotsizes = flex.size_t()
    hotpixels = tuple(flex.size_t() for i in range(len(imageset.get_detector())))
    if isinstance(imageset, ImageSequence):
        twod = imageset.get_scan().is_still()
    else:
        twod = True
    for i, (p, hp) in enumerate(zip(pixel_labeller, hotpixels)):
        if p.num_pixels() > 0:
            creator = flex.PixelListShoeboxCreator(
                p,
                i,  # panel
                0,  # zrange
                twod,  # twod
                min_spot_size,  # min_pixels
                max_spot_size,  # max_pixels
                write_hot_pixel_mask,
            )
            shoeboxes.extend(creator.result())
            spotsizes.extend(creator.spot_size())
            hp.extend(creator.hot_pixels())
    logger.info(f"\nExtracted {len(shoeboxes)} spots")

    # Get the unallocated spots and print some info
    selection = shoeboxes.is_allocated()
    shoeboxes = shoeboxes.select(selection)
    ntoosmall = (spotsizes < min_spot_size).count(True)
    ntoolarge = (spotsizes > max_spot_size).count(True)
    assert ntoosmall + ntoolarge == selection.count(False)
    logger.info(f"Removed {ntoosmall} spots with size < {min_spot_size} pixels")
    logger.info(f"Removed {ntoolarge} spots with size > {max_spot_size} pixels")

    # Return the shoeboxes
    return shoeboxes, hotpixels


def shoeboxes_to_reflection_table(
    imageset: ImageSet, shoeboxes: flex.shoebox, filter_spots
) -> flex.reflection_table:
    """Filter shoeboxes and create reflection table"""
    # Calculate the spot centroids
    centroid = shoeboxes.centroid_valid()
    logger.info(f"Calculated {len(shoeboxes)} spot centroids")

    # Calculate the spot intensities
    intensity = shoeboxes.summed_intensity()
    logger.info(f"Calculated {len(shoeboxes)} spot intensities")

    # Create the observations
    observed = flex.observation(shoeboxes.panels(), centroid, intensity)

    # Filter the reflections and select only the desired spots
    flags = filter_spots(
        None, sweep=imageset, observations=observed, shoeboxes=shoeboxes
    )
    observed = observed.select(flags)
    shoeboxes = shoeboxes.select(flags)

    # Return as a reflection list
    return flex.reflection_table(observed, shoeboxes)


def pixel_list_to_reflection_table(
    imageset: ImageSet,
    pixel_labeller: Iterable[PixelListLabeller],
    filter_spots,
    min_spot_size: int,
    max_spot_size: int,
    write_hot_pixel_mask: bool,
) -> tuple[flex.shoebox, tuple[flex.size_t, ...]]:
    """Convert pixel list to reflection table"""
    shoeboxes, hot_pixels = pixel_list_to_shoeboxes(
        imageset,
        pixel_labeller,
        min_spot_size=min_spot_size,
        max_spot_size=max_spot_size,
        write_hot_pixel_mask=write_hot_pixel_mask,
    )
    # Setup the reflection table converter
    return (
        shoeboxes_to_reflection_table(imageset, shoeboxes, filter_spots=filter_spots),
        hot_pixels,
    )


class ExtractSpots:
    """
    Class to find spots in an image and extract them into shoeboxes.
    """

    def __init__(
        self,
        threshold_function=None,
        mask=None,
        region_of_interest=None,
        max_strong_pixel_fraction=0.1,
        compute_mean_background=False,
        mp_method=None,
        mp_nproc=1,
        mp_njobs=1,
        mp_chunksize=1,
        min_spot_size=1,
        max_spot_size=20,
        filter_spots=None,
        no_shoeboxes_2d=False,
        min_chunksize=50,
        write_hot_pixel_mask=False,
    ):
        """
        Initialise the class with the strategy

        :param threshold_function: The image thresholding strategy
        :param mask: The mask to use
        :param mp_method: The multi processing method
        :param nproc: The number of processors
        :param max_strong_pixel_fraction: The maximum number of strong pixels
        """
        # Set the required strategies
        self.threshold_function = threshold_function
        self.mask = mask
        self.mp_method = mp_method
        self.mp_chunksize = mp_chunksize
        self.mp_nproc = mp_nproc
        self.mp_njobs = mp_njobs
        self.max_strong_pixel_fraction = max_strong_pixel_fraction
        self.compute_mean_background = compute_mean_background
        self.region_of_interest = region_of_interest
        self.min_spot_size = min_spot_size
        self.max_spot_size = max_spot_size
        self.filter_spots = filter_spots
        self.no_shoeboxes_2d = no_shoeboxes_2d
        self.min_chunksize = min_chunksize
        self.write_hot_pixel_mask = write_hot_pixel_mask

    def __call__(self, imageset):
        """
        Find the spots in the imageset

        :param imageset: The imageset to process
        :return: The list of spot shoeboxes
        """
        if not self.no_shoeboxes_2d:
            return self._find_spots(imageset)
        else:
            return self._find_spots_2d_no_shoeboxes(imageset)

    def _compute_chunksize(self, nimg, nproc, min_chunksize):
        """
        Compute the chunk size for a given number of images and processes
        """
        chunksize = int(math.ceil(nimg / nproc))
        remainder = nimg % (chunksize * nproc)
        test_chunksize = chunksize - 1
        while test_chunksize >= min_chunksize:
            test_remainder = nimg % (test_chunksize * nproc)
            if test_remainder <= remainder:
                chunksize = test_chunksize
                remainder = test_remainder
            test_chunksize -= 1
        return chunksize

    def _find_spots(self, imageset):
        """
        Find the spots in the imageset

        :param imageset: The imageset to process
        :return: The list of spot shoeboxes
        """
        # Change the number of processors if necessary
        mp_nproc = self.mp_nproc
        mp_njobs = self.mp_njobs
        if mp_nproc is libtbx.Auto:
            mp_nproc = CPU_COUNT
            logger.info(f"Setting nproc={mp_nproc}")
        if mp_nproc * mp_njobs > len(imageset):
            mp_nproc = min(mp_nproc, len(imageset))
            mp_njobs = int(math.ceil(len(imageset) / mp_nproc))

        mp_method = self.mp_method
        mp_chunksize = self.mp_chunksize

        if mp_chunksize is libtbx.Auto:
            mp_chunksize = self._compute_chunksize(
                len(imageset), mp_njobs * mp_nproc, self.min_chunksize
            )
            logger.info(f"Setting chunksize={mp_chunksize}")

        len_by_nproc = int(math.floor(len(imageset) / (mp_njobs * mp_nproc)))
        if mp_chunksize > len_by_nproc:
            mp_chunksize = len_by_nproc
        if mp_chunksize == 0:
            mp_chunksize = 1
        assert mp_nproc > 0, "Invalid number of processors"
        assert mp_njobs > 0, "Invalid number of jobs"
        assert mp_njobs == 1 or mp_method is not None, "Invalid cluster method"
        assert mp_chunksize > 0, "Invalid chunk size"

        # The extract pixels function
        function = ExtractPixelsFromImage(
            imageset=imageset,
            threshold_function=self.threshold_function,
            mask=self.mask,
            max_strong_pixel_fraction=self.max_strong_pixel_fraction,
            compute_mean_background=self.compute_mean_background,
            region_of_interest=self.region_of_interest,
        )

        # The indices to iterate over
        indices = list(range(len(imageset)))

        # Initialise the pixel labeller
        num_panels = len(imageset.get_detector())
        pixel_labeller = [PixelListLabeller() for p in range(num_panels)]

        # Do the processing
        logger.info("Extracting strong pixels from images")
        if mp_njobs > 1:
            logger.info(
                f" Using {mp_method} with {mp_njobs} parallel job(s) and {mp_nproc} processes per node\n"
            )
        else:
            logger.info(f" Using multiprocessing with {mp_nproc} parallel job(s)\n")
        if mp_nproc > 1 or mp_njobs > 1:

            def process_output(result):
                rehandle_cached_records(result[1])
                assert len(pixel_labeller) == len(result[0]), "Inconsistent size"
                for plabeller, plist in zip(pixel_labeller, result[0]):
                    plabeller.add(plist)

            batch_multi_node_parallel_map(
                func=ExtractSpotsParallelTask(function),
                iterable=indices,
                nproc=mp_nproc,
                njobs=mp_njobs,
                cluster_method=mp_method,
                chunksize=mp_chunksize,
                callback=process_output,
            )
        else:
            for task in indices:
                result = function(task)
                assert len(pixel_labeller) == len(result), "Inconsistent size"
                for plabeller, plist in zip(pixel_labeller, result):
                    plabeller.add(plist)
                result.clear()

        # Create shoeboxes from pixel list
        return pixel_list_to_reflection_table(
            imageset,
            pixel_labeller,
            filter_spots=self.filter_spots,
            min_spot_size=self.min_spot_size,
            max_spot_size=self.max_spot_size,
            write_hot_pixel_mask=self.write_hot_pixel_mask,
        )

    def _find_spots_2d_no_shoeboxes(self, imageset):
        """
        Find the spots in the imageset

        :param imageset: The imageset to process
        :return: The list of spot shoeboxes
        """
        # Change the number of processors if necessary
        mp_nproc = self.mp_nproc
        mp_njobs = self.mp_njobs
        if mp_nproc * mp_njobs > len(imageset):
            mp_nproc = min(mp_nproc, len(imageset))
            mp_njobs = int(math.ceil(len(imageset) / mp_nproc))

        mp_method = self.mp_method
        mp_chunksize = self.mp_chunksize

        if mp_chunksize == libtbx.Auto:
            mp_chunksize = self._compute_chunksize(
                len(imageset), mp_njobs * mp_nproc, self.min_chunksize
            )
            logger.info(f"Setting chunksize={mp_chunksize}")

        len_by_nproc = int(math.floor(len(imageset) / (mp_njobs * mp_nproc)))
        if mp_chunksize > len_by_nproc:
            mp_chunksize = len_by_nproc
        assert mp_nproc > 0, "Invalid number of processors"
        assert mp_njobs > 0, "Invalid number of jobs"
        assert mp_njobs == 1 or mp_method is not None, "Invalid cluster method"
        assert mp_chunksize > 0, "Invalid chunk size"

        # The extract pixels function
        function = ExtractPixelsFromImage2DNoShoeboxes(
            imageset=imageset,
            threshold_function=self.threshold_function,
            mask=self.mask,
            max_strong_pixel_fraction=self.max_strong_pixel_fraction,
            compute_mean_background=self.compute_mean_background,
            region_of_interest=self.region_of_interest,
            min_spot_size=self.min_spot_size,
            max_spot_size=self.max_spot_size,
            filter_spots=self.filter_spots,
        )

        # The indices to iterate over
        indices = list(range(len(imageset)))

        # The resulting reflections
        reflections = flex.reflection_table()

        # Do the processing
        logger.info("Extracting strong spots from images")
        if mp_njobs > 1:
            logger.info(
                f" Using {mp_method} with {mp_njobs} parallel job(s) and {mp_nproc} processes per node\n"
            )
        else:
            logger.info(f" Using multiprocessing with {mp_nproc} parallel job(s)\n")
        if mp_nproc > 1 or mp_njobs > 1:

            def process_output(result):
                for message in result[1]:
                    logger.log(message.levelno, message.msg)
                reflections.extend(result[0][0])
                result[0][0] = None

            batch_multi_node_parallel_map(
                func=ExtractSpotsParallelTask(function),
                iterable=indices,
                nproc=mp_nproc,
                njobs=mp_njobs,
                cluster_method=mp_method,
                chunksize=mp_chunksize,
                callback=process_output,
            )
        else:
            for task in indices:
                reflections.extend(function(task)[0])

        # Return the reflections
        return reflections, None


class SpotFinder:
    """
    A class to do spot finding and filtering.
    """

    def __init__(
        self,
        threshold_function=None,
        mask=None,
        region_of_interest=None,
        max_strong_pixel_fraction=0.1,
        compute_mean_background=False,
        mp_method=None,
        mp_nproc=1,
        mp_njobs=1,
        mp_chunksize=1,
        mask_generator=None,
        filter_spots=None,
        scan_range=None,
        write_hot_mask=True,
        hot_mask_prefix="hot_mask",
        min_spot_size=1,
        max_spot_size=20,
        no_shoeboxes_2d=False,
        min_chunksize=50,
        is_stills=False,
    ):
        """
        Initialise the class.

        :param find_spots: The spot finding algorithm
        :param filter_spots: The spot filtering algorithm
        :param scan_range: The scan range to find spots over
        :param is_stills:   [ADVANCED] Force still-handling of experiment
                            ID remapping for dials.stills_process.
        """

        # Set the filter and some other stuff
        self.threshold_function = threshold_function
        self.mask = mask
        self.region_of_interest = region_of_interest
        self.max_strong_pixel_fraction = max_strong_pixel_fraction
        self.compute_mean_background = compute_mean_background
        self.mask_generator = mask_generator
        self.filter_spots = filter_spots
        self.scan_range = scan_range
        self.write_hot_mask = write_hot_mask
        self.hot_mask_prefix = hot_mask_prefix
        self.min_spot_size = min_spot_size
        self.max_spot_size = max_spot_size
        self.mp_method = mp_method
        self.mp_chunksize = mp_chunksize
        self.mp_nproc = mp_nproc
        self.mp_njobs = mp_njobs
        self.no_shoeboxes_2d = no_shoeboxes_2d
        self.min_chunksize = min_chunksize
        self.is_stills = is_stills

    def find_spots(self, experiments: ExperimentList) -> flex.reflection_table:
        """
        Do spotfinding for a set of experiments.

        Args:
            experiments: The experiment list to process

        Returns:
            A new reflection table of found reflections
        """
        # Loop through all the experiments and get the unique imagesets
        imagesets = []
        for experiment in experiments:
            if experiment.imageset not in imagesets:
                imagesets.append(experiment.imageset)

        # Loop through all the imagesets and find the strong spots
        reflections = flex.reflection_table()

        for j, imageset in enumerate(imagesets):
            # Find the strong spots in the sequence
            logger.info(
                "-" * 80 + f"\nFinding strong spots in imageset {j}\n" + "-" * 80
            )
            table, hot_mask = self._find_spots_in_imageset(imageset)

            # Fix up the experiment ID's now
            table["id"] = flex.int(table.nrows(), -1)
            for i, experiment in enumerate(experiments):
                if experiment.imageset is not imageset:
                    continue
                if not self.is_stills and experiment.scan:
                    z0, z1 = experiment.scan.get_array_range()
                    z = table["xyzobs.px.value"].parts()[2]
                    table["id"].set_selected((z > z0) & (z < z1), i)
                    if experiment.identifier:
                        table.experiment_identifiers()[i] = experiment.identifier
                else:
                    table["id"] = flex.int(table.nrows(), j)
                    if experiment.identifier:
                        table.experiment_identifiers()[j] = experiment.identifier
            missed = table["id"] == -1
            assert missed.count(True) == 0, (
                f"Failed to remap {missed.count(True)} experiment IDs"
            )

            reflections.extend(table)
            # Write a hot pixel mask
            if self.write_hot_mask:
                if not imageset.external_lookup.mask.data.empty():
                    for m1, m2 in zip(hot_mask, imageset.external_lookup.mask.data):
                        m1 &= m2.data()
                    imageset.external_lookup.mask.data = ImageBool(hot_mask)
                else:
                    imageset.external_lookup.mask.data = ImageBool(hot_mask)
                imageset.external_lookup.mask.filename = "%s_%d.pickle" % (
                    self.hot_mask_prefix,
                    i,
                )

                # Write the hot mask
                with open(imageset.external_lookup.mask.filename, "wb") as outfile:
                    pickle.dump(hot_mask, outfile, protocol=pickle.HIGHEST_PROTOCOL)

        # Set the strong spot flag
        reflections.set_flags(
            flex.size_t_range(len(reflections)), reflections.flags.strong
        )

        reflections.is_overloaded(experiments)

        reflections = self._post_process(reflections)

        return reflections

    def _find_spots_in_imageset(self, imageset):
        """
        Do the spot finding.

        :param imageset: The imageset to process
        :return: The observed spots
        """
        # The input mask
        mask = self.mask_generator(imageset)
        if self.mask is not None:
            mask = tuple(m1 & m2 for m1, m2 in zip(mask, self.mask))

        # Set the spot finding algorithm
        extract_spots = ExtractSpots(
            threshold_function=self.threshold_function,
            mask=mask,
            region_of_interest=self.region_of_interest,
            max_strong_pixel_fraction=self.max_strong_pixel_fraction,
            compute_mean_background=self.compute_mean_background,
            mp_method=self.mp_method,
            mp_nproc=self.mp_nproc,
            mp_njobs=self.mp_njobs,
            mp_chunksize=self.mp_chunksize,
            min_spot_size=self.min_spot_size,
            max_spot_size=self.max_spot_size,
            filter_spots=self.filter_spots,
            no_shoeboxes_2d=self.no_shoeboxes_2d,
            min_chunksize=self.min_chunksize,
            write_hot_pixel_mask=self.write_hot_mask,
        )

        # Get the max scan range
        if isinstance(imageset, ImageSequence):
            max_scan_range = imageset.get_array_range()
        else:
            max_scan_range = (0, len(imageset))

        # Get list of scan ranges
        if not self.scan_range or self.scan_range[0] is None:
            scan_range = [(max_scan_range[0] + 1, max_scan_range[1])]
        else:
            scan_range = self.scan_range

        # Get spots from bits of scan
        hot_pixels = tuple(flex.size_t() for i in range(len(imageset.get_detector())))
        reflections = flex.reflection_table()
        for j0, j1 in scan_range:
            # Make sure we were asked to do something sensible
            if j1 < j0:
                raise Sorry("Scan range must be in ascending order")
            elif j0 < max_scan_range[0] or j1 > max_scan_range[1]:
                raise Sorry(
                    f"Scan range must be within image range {max_scan_range[0] + 1}..{max_scan_range[1]}"
                )

            logger.info(f"\nFinding spots in image {j0} to {j1}...")
            j0 -= 1
            if isinstance(imageset, ImageSequence):
                j0 -= imageset.get_array_range()[0]
                j1 -= imageset.get_array_range()[0]
            if len(imageset) == 1:
                r, h = extract_spots(imageset)
            else:
                r, h = extract_spots(imageset[j0:j1])
            reflections.extend(r)
            if h is not None:
                for h1, h2 in zip(hot_pixels, h):
                    h1.extend(h2)

        # Find hot pixels
        hot_mask = self._create_hot_mask(imageset, hot_pixels)

        # Return as a reflection list
        return reflections, hot_mask

    def _create_hot_mask(self, imageset, hot_pixels):
        """
        Find hot pixels in images
        """
        # Write the hot mask
        if self.write_hot_mask:
            # Create the hot pixel mask
            hot_mask = tuple(
                flex.bool(flex.grid(p.get_image_size()[::-1]), True)
                for p in imageset.get_detector()
            )
            num_hot = 0
            if hot_pixels:
                for hp, hm in zip(hot_pixels, hot_mask):
                    for i in range(len(hp)):
                        hm[hp[i]] = False
                    num_hot += len(hp)
            logger.info(f"Found {num_hot} possible hot pixel(s)")

        else:
            hot_mask = None

        # Return the hot mask
        return hot_mask

    def _post_process(self, reflections):
        return reflections


class TOFSpotFinder(SpotFinder):
    """
    Class to do spot finding tailored to time of flight experiments
    """

    def __init__(
        self,
        experiments,
        threshold_function=None,
        mask=None,
        region_of_interest=None,
        max_strong_pixel_fraction=0.1,
        compute_mean_background=False,
        mp_method=None,
        mp_nproc=1,
        mp_njobs=1,
        mp_chunksize=1,
        mask_generator=None,
        filter_spots=None,
        scan_range=None,
        write_hot_mask=True,
        hot_mask_prefix="hot_mask",
        min_spot_size=1,
        max_spot_size=20,
        min_chunksize=50,
        rs_proximity_threshold_multiplier=None,
    ):
        super().__init__(
            threshold_function=threshold_function,
            mask=mask,
            region_of_interest=region_of_interest,
            max_strong_pixel_fraction=max_strong_pixel_fraction,
            compute_mean_background=compute_mean_background,
            mp_method=mp_method,
            mp_nproc=mp_nproc,
            mp_njobs=mp_njobs,
            mp_chunksize=mp_chunksize,
            mask_generator=mask_generator,
            filter_spots=filter_spots,
            scan_range=scan_range,
            write_hot_mask=write_hot_mask,
            hot_mask_prefix=hot_mask_prefix,
            min_spot_size=min_spot_size,
            max_spot_size=max_spot_size,
            no_shoeboxes_2d=False,
            min_chunksize=min_chunksize,
            is_stills=False,
        )

        self.experiments = experiments
        self.rs_proximity_threshold_multiplier = rs_proximity_threshold_multiplier

    def _correct_centroid_tof(self, reflections):
        """
        Sets the centroid of the spot to the peak position along the
        time of flight, as this tends to more accurately represent the true
        centroid for spallation sources.
        """

        x, y, _ = reflections["xyzobs.px.value"].parts()
        _, _, peak_tof = reflections["shoebox"].peak_coordinates().parts()
        reflections["xyzobs.px.value"] = flex.vec3_double(x, y, peak_tof)

        return reflections

    def _filter_reflections_by_rs_proximity(
        self, reflections, threshold_multiplier=0.5
    ):
        """
        Calculates distances between reflections in reciprocal space.
        A histogram of these distances is used to estimate erroneous reflections.
        For reflections in closer proximity than the distance to
        the first peak * threshold_multiplier, only the reflection with the
        largest bounding box is retained.
        """

        def find(parent, i):
            if parent[i] != i:
                parent[i] = find(parent, parent[i])
            return parent[i]

        def union(parent, i, j):
            pi, pj = find(parent, i), find(parent, j)
            if pi != pj:
                parent[pi] = pj

        def calculate_threshold(points, threshold_multiplier):
            """
            Threshold is based on a histogram of distances in reciprocal space
            and taking the distance to the first peak * threshold_multiplier
            """

            # Sample points for efficiency
            sample_size = min(1000, len(points))
            sample_indices = np.random.choice(
                len(points), size=sample_size, replace=False
            )
            sample_points = points[sample_indices]
            sample_tree = cKDTree(sample_points)
            sample_pairs = sample_tree.query_pairs(r=5)
            pair_dists = np.array(
                [
                    np.linalg.norm(sample_points[i] - sample_points[j])
                    for i, j in sample_pairs
                ]
            )

            hist, bin_edges = np.histogram(pair_dists, bins=1000)
            bin_centers = (bin_edges[:-1] + bin_edges[1:]) / 2

            peaks, _ = find_peaks(hist, prominence=0.05 * np.max(hist))

            threshold = bin_centers[peaks[0]] * threshold_multiplier
            return threshold

        filtered_reflections = deepcopy(reflections)
        filtered_reflections.map_centroids_to_reciprocal_space(self.experiments)
        filter_mask = flex.bool(len(filtered_reflections))

        for i, _ in enumerate(self.experiments):
            if "imageset_id" in filtered_reflections:
                sel_expt = filtered_reflections["imageset_id"] == i
            else:
                sel_expt = filtered_reflections["id"] == i

            expt_reflections = filtered_reflections.select(sel_expt)
            expt_filter_mask = filter_mask.select(sel_expt)

            ## Extract required data
            points = flumpy.to_numpy(expt_reflections["rlp"])
            x0, x1, y0, y1, z0, z1 = expt_reflections["bbox"].parts()
            bbox_volumes = flumpy.to_numpy((x1 - x0) * (y1 - y0) * (z1 - z0))

            distance_threshold = calculate_threshold(points, threshold_multiplier)

            ## Cluster points
            tree = cKDTree(points)
            pairs = tree.query_pairs(r=distance_threshold)

            N = len(points)
            parent = list(range(N))
            for i, j in pairs:
                union(parent, i, j)

            # Build clusters
            clusters = defaultdict(list)
            for i in range(N):
                root = find(parent, i)
                clusters[root].append(i)

            for group_indices in clusters.values():
                if len(group_indices) == 1:
                    # Unique point
                    expt_filter_mask[group_indices[0]] = True
                else:
                    # Select largest reflection
                    group_bbox_volumes = bbox_volumes[group_indices]
                    best_idx = group_indices[np.argmax(group_bbox_volumes)]
                    expt_filter_mask[best_idx] = True

            filter_mask.set_selected(sel_expt, expt_filter_mask)

        filtered_reflections = reflections.select(filter_mask)
        logger.info(
            f"Filtered {len(filtered_reflections)} of {len(reflections)} by reciprocal space proximity"
        )
        return filtered_reflections

    def _post_process(self, reflections):
        reflections = self._correct_centroid_tof(reflections)

        # Filter any reflections outside of the tof range
        for i, expt in enumerate(self.experiments):
            _, _, frame = reflections["xyzobs.px.value"].parts()
            tof_frame_range = (0, len(expt.scan.get_property("time_of_flight")) - 1)
            if "imageset_id" in reflections:
                sel_expt = reflections["imageset_id"] == i
            else:
                sel_expt = reflections["id"] == i

            sel = sel_expt & (
                (frame > tof_frame_range[1]) | (frame < tof_frame_range[0])
            )
            reflections = reflections.select(~sel)

        n_rows = reflections.nrows()
        panel_numbers = flex.size_t(reflections["panel"])
        reflections["L1"] = flex.double(n_rows)
        reflections["wavelength"] = flex.double(n_rows)
        reflections["s0"] = flex.vec3_double(n_rows)
        reflections.centroid_px_to_mm(self.experiments)

        for i, expt in enumerate(self.experiments):
            if "imageset_id" in reflections:
                sel_expt = reflections["imageset_id"] == i
            else:
                sel_expt = reflections["id"] == i

            L0 = expt.beam.get_sample_to_source_distance() * 10**-3  # (m)
            unit_s0 = expt.beam.get_unit_s0()

            for i_panel in range(len(expt.detector)):
                sel = sel_expt & (panel_numbers == i_panel)
                x, y, tof = reflections["xyzobs.mm.value"].select(sel).parts()
                px, py, frame = reflections["xyzobs.px.value"].select(sel).parts()
                s1 = expt.detector[i_panel].get_lab_coord(flex.vec2_double(x, y))
                L1 = s1.norms()
                wavelengths = wavelength_from_tof(L0 + L1 * 10**-3, tof * 10**-6)
                s0s = flex.vec3_double(
                    unit_s0[0] / wavelengths,
                    unit_s0[1] / wavelengths,
                    unit_s0[2] / wavelengths,
                )

                reflections["wavelength"].set_selected(sel, wavelengths)
                reflections["s0"].set_selected(sel, s0s)
                reflections["L1"].set_selected(sel, L1)
<<<<<<< HEAD

        if self.rs_proximity_threshold_multiplier is not None:
            reflections = self._filter_reflections_by_rs_proximity(
                reflections=reflections,
                threshold_multiplier=self.rs_proximity_threshold_multiplier,
            )

=======
        return reflections


class LaueSpotFinder(SpotFinder):
    """
    Class to do spot finding tailored to Laue experiments
    """

    def __init__(
        self,
        experiments,
        threshold_function=None,
        mask=None,
        region_of_interest=None,
        max_strong_pixel_fraction=0.1,
        compute_mean_background=False,
        mp_method=None,
        mp_nproc=1,
        mp_njobs=1,
        mp_chunksize=1,
        mask_generator=None,
        filter_spots=None,
        scan_range=None,
        write_hot_mask=True,
        hot_mask_prefix="hot_mask",
        min_spot_size=1,
        max_spot_size=20,
        min_chunksize=50,
        initial_wavelength=None,
    ):
        super().__init__(
            threshold_function=threshold_function,
            mask=mask,
            region_of_interest=region_of_interest,
            max_strong_pixel_fraction=max_strong_pixel_fraction,
            compute_mean_background=compute_mean_background,
            mp_method=mp_method,
            mp_nproc=mp_nproc,
            mp_njobs=mp_njobs,
            mp_chunksize=mp_chunksize,
            mask_generator=mask_generator,
            filter_spots=filter_spots,
            scan_range=scan_range,
            write_hot_mask=write_hot_mask,
            hot_mask_prefix=hot_mask_prefix,
            min_spot_size=min_spot_size,
            max_spot_size=max_spot_size,
            no_shoeboxes_2d=False,
            min_chunksize=min_chunksize,
            is_stills=False,
        )

        self.experiments = experiments
        self.initial_wavelength = initial_wavelength

    def _post_process(self, reflections):
        n_rows = len(reflections)
        if self.initial_wavelength is not None:
            initial_wavelength = self.initial_wavelength
        else:
            wavelength_range = self.experiments[0].beam.get_wavelength_range()
            initial_wavelength = (wavelength_range[0] + wavelength_range[1]) / 2
        assert initial_wavelength > 0.0
        reflections["wavelength"] = flex.double(n_rows, initial_wavelength)
        unit_s0 = self.experiments[0].beam.get_unit_s0()
        s0 = (
            unit_s0[0] / initial_wavelength,
            unit_s0[1] / initial_wavelength,
            unit_s0[2] / initial_wavelength,
        )
        reflections["s0"] = flex.vec3_double(n_rows, s0)
>>>>>>> 5e76ff76
        return reflections<|MERGE_RESOLUTION|>--- conflicted
+++ resolved
@@ -1070,7 +1070,6 @@
                 reflections["wavelength"].set_selected(sel, wavelengths)
                 reflections["s0"].set_selected(sel, s0s)
                 reflections["L1"].set_selected(sel, L1)
-<<<<<<< HEAD
 
         if self.rs_proximity_threshold_multiplier is not None:
             reflections = self._filter_reflections_by_rs_proximity(
@@ -1078,7 +1077,6 @@
                 threshold_multiplier=self.rs_proximity_threshold_multiplier,
             )
 
-=======
         return reflections
 
 
@@ -1150,5 +1148,4 @@
             unit_s0[2] / initial_wavelength,
         )
         reflections["s0"] = flex.vec3_double(n_rows, s0)
->>>>>>> 5e76ff76
         return reflections
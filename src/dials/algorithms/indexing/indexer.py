from __future__ import annotations

import importlib.metadata
import logging
import math

import iotbx.phil
import libtbx
from cctbx import sgtbx
from dxtbx.model import ExperimentList, ImageSequence, tof_helpers

import dials.util
from dials.algorithms.indexing import (
    DialsIndexError,
    DialsIndexRefineError,
    assign_indices,
)
from dials.algorithms.indexing.compare_orientation_matrices import (
    difference_rotation_matrix_axis_angle,
)
from dials.algorithms.indexing.max_cell import find_max_cell
from dials.algorithms.indexing.symmetry import SymmetryHandler
from dials.algorithms.refinement import DialsRefineConfigError, DialsRefineRuntimeError
from dials.algorithms.spot_finding.per_image_analysis import ice_rings_selection
from dials.array_family import flex
from dials.util.multi_dataset_handling import generate_experiment_identifiers

logger = logging.getLogger(__name__)


max_cell_phil_str = """\
max_cell_estimation
  .expert_level = 1
{
  filter_ice = True
    .type = bool
    .help = "Filter out reflections at typical ice ring resolutions"
            "before max_cell estimation."
  filter_overlaps = True
    .type = bool
    .help = "Filter out reflections with overlapping bounding boxes before"
            "max_cell estimation."
  overlaps_border = 0
    .type = int(value_min=0)
    .help = "Optionally add a border around the bounding boxes before finding"
            "overlaps."
  multiplier = 1.3
    .type = float(value_min=0)
    .help = "Multiply the estimated maximum basis vector length by this value."
    .expert_level = 2
  step_size = 45
    .type = float(value_min=0)
    .help = "Step size, in degrees, of the blocks used to perform the max_cell "
            "estimation."
    .expert_level = 2
  nearest_neighbor_percentile = None
    .type = float(value_min=0, value_max=1)
    .help = "Percentile of NN histogram to use for max cell determination."
    .expert_level = 2
  histogram_binning = linear *log
    .type = choice
    .help = "Choose between linear or logarithmic bins for nearest neighbour"
            "histogram analysis."
  nn_per_bin = 5
    .type = int(value_min=1)
    .help = "Target number of nearest neighbours per histogram bin."
  max_height_fraction = 0.25
    .type = float(value_min=0, value_max=1)
    .expert_level=2
}
"""

phil_str = (
    """\
indexing {
  nproc = 1
    .type = int(value_min=1)
    .help = "The number of processes to use."
  mm_search_scope = 4.0
    .help = "Global radius of origin offset search."
    .type = float(value_min=0)
    .expert_level = 1
  wide_search_binning = 2
    .help = "Modify the coarseness of the wide grid search for the beam centre."
    .type = float(value_min=0)
    .expert_level = 1
  min_cell_volume = 25
    .type = float(value_min=0)
    .help = "Minimum unit cell volume (in Angstrom^3)."
    .expert_level = 1
  min_cell = 3
    .type = float(value_min=0)
    .help = "Minimum length of candidate unit cell basis vectors (in Angstrom)."
    .expert_level = 1
  max_cell = Auto
    .type = float(value_min=0)
    .help = "Maximum length of candidate unit cell basis vectors (in Angstrom)."
    .expert_level = 1
  %s
  sigma_phi_deg = None
    .type = float(value_min=0)
    .help = "Override the phi sigmas for refinement. Mainly intended for single-shot"
            "rotation images where the phi sigma is almost certainly incorrect."
    .expert_level = 2

  known_symmetry {
    space_group = None
      .type = space_group
      .help = "Target space group for indexing."
    unit_cell = None
      .type = unit_cell
      .help = "Target unit cell for indexing."
    relative_length_tolerance = 0.1
      .type = float
      .help = "Relative tolerance for unit cell lengths in unit cell comparison."
      .expert_level = 1
    absolute_angle_tolerance = 5
      .type = float
      .help = "Angular tolerance (in degrees) in unit cell comparison."
      .expert_level = 1
    max_delta = 5
      .type = float(value_min=0)
      .help = "Maximum allowed Le Page delta used in searching for basis vector"
              "combinations that are consistent with the given symmetry."
      .expert_level = 1
    A_matrix = None
      .type = floats(size=9)
      .help = "A crystal setting A=UB matrix to construct a trial crystal model for indexing."
      .expert_level = 1
  }

  index_assignment {
    method = *simple local
      .type = choice
      .help = "Choose between simple 'global' index assignment and xds-style "
              "'local' index assignment."
      .expert_level = 1
    simple {
      hkl_tolerance = 0.3
        .type = float(value_min=0, value_max=0.5)
        .help = "Maximum allowable deviation from integer-ness for assigning "
                "a miller index to a reciprocal lattice vector."
    }
    local
      .expert_level = 1
    {
      epsilon = 0.05
        .type = float
        .help = "This corresponds to the xds parameter INDEX_ERROR="
      delta = 8
        .type = int
        .help = "This corresponds to the xds parameter INDEX_MAGNITUDE="
      l_min = 0.8
        .type = float
        .help = "This corresponds to the xds parameter INDEX_QUALITY="
      nearest_neighbours = 20
        .type = int(value_min=1)
    }
  }
  check_misindexing {
    grid_search_scope = 0
      .type = int
      .help = "Search scope for testing misindexing on h, k, l."
  }
  debug = False
    .type = bool
    .expert_level = 1
  combine_scans = False
    .type = bool
    .expert_level = 1
  refinement_protocol {
    mode = *refine_shells repredict_only None
      .type = choice
      .expert_level = 1
      .help = "refine_shells: if using sequences indexer, refine in increasing"
              "resolution cutoffs after indexing, if using stills indexer,"
              "refine all data up to d_min_start resolution once only."
              "repredict_only: do not refine after indexing, just update spot"
              "predictions."
              "None: do not refine and do not update spot predictions."
    n_macro_cycles = 5
      .type = int(value_min=1)
      .help = "Maximum number of macro cycles of refinement, reindexing all"
              "reflections using updated geometry at the beginning of each"
              "cycle. Does not apply to stills.indexer=stills."
    d_min_step = Auto
      .type = float(value_min=0.0)
      .help = "Reduction per step in d_min for reflections to include"
              "in refinement. Does not apply to stills.indexer=stills."
    d_min_start = None
      .type = float(value_min=0.0)
      .help = "For sequences/stills indexer, the lower limit of d-spacing"
              "of reflections used in the first/the only round of refinement."
    d_min_final = None
      .type = float(value_min=0.0)
      .help = "Do not ever include reflections below this value in refinement."
              "Does not apply to stills.indexer=stills."
    disable_unit_cell_volume_sanity_check = False
      .type = bool
      .help = "Disable sanity check on unrealistic increases in unit cell volume"
              "during refinement. Does not apply to stills.indexer=stills."
      .expert_level = 1
  }
  multiple_lattice_search
    .expert_level = 1
  {
    recycle_unindexed_reflections_cutoff = 0.1
      .type = float(value_min=0, value_max=1)
      .help = "Attempt another cycle of indexing on the unindexed reflections "
              "if more than the fraction of input reflections are unindexed."
    minimum_angular_separation = 5
      .type = float(value_min=0)
      .help = "The minimum angular separation (in degrees) between two lattices."
    max_lattices = 1
      .type = int
    cluster_analysis {
      method = *dbscan hcluster
        .type = choice
      hcluster {
        linkage {
          method = *ward
            .type = choice
          metric = *euclidean
            .type = choice
        }
        cutoff = 15
          .type = float(value_min=0)
        cutoff_criterion = *distance inconsistent
          .type = choice
      }
      dbscan {
        eps = 0.05
          .type = float(value_min=0.0)
        min_samples = 30
          .type = int(value_min=1)
      }
      min_cluster_size = 20
        .type = int(value_min=0)
      intersection_union_ratio_cutoff = 0.4
        .type = float(value_min=0.0, value_max=1.0)
    }
  }
  stills {
    indexer = *Auto stills sequences
      .type = choice
      .help = Use the stills or sequences indexer.  Auto: choose based on the input \
              imagesets (stills or sequences).
      .expert_level = 1
    ewald_proximity_resolution_cutoff = 2.0
      .type = float
      .help = For still images, this high-resolution cutoff is used to calculate
      .help = the acceptable volume of reciprocal space for spot prediction
    refine_all_candidates = True
      .type = bool
      .help = If False, no attempt is made to refine the model from initial basis \
              vector selection. The indexing solution with the best RMSD is chosen.
    candidate_outlier_rejection = True
      .type = bool
      .expert_level = 1
      .help = If True, while refining candidate basis solutions, also apply Sauter/ \
              Poon (2010) outlier rejection
    refine_candidates_with_known_symmetry = False
      .type = bool
      .expert_level = 2
      .help = If False, when choosing the best set of candidate basis solutions, \
              refine the candidates in the P1 setting. If True, after indexing \
              in P1, convert the candidates to the known symmetry and apply the \
              corresponding change of basis to the indexed reflections.
    rmsd_min_px = 2
      .type = float
      .help = Minimum acceptable RMSD for choosing candidate basis solutions \
              (in pixels)
    ewald_proximal_volume_max = 0.0025
      .type = float
      .help = Maximum acceptable ewald proximal volume when choosing candidate \
              basis solutions
    isoforms
      .help = Constrain the unit cell to specific values during refinement after initial indexing.
      .multiple=True
    {
      name=None
        .type=str
      cell=None
        .type=unit_cell
      lookup_symbol=None
        .type=str
        .help=The sgtbx lookup symbol of the reflections pointgroup
      rmsd_target_mm=None
        .type=float
        .help=Maximum acceptable DIALS positional rmsd, in mm
      beam_restraint=None
        .type=floats(size=2)
        .help=Known beam position in mm X,Y, rmsd_target_mm is reused here as a circle of confusion
        .help=to assure that no images are accepted where the lattice is misindexed by a unit shift.
    }
    set_domain_size_ang_value = None
      .type=float
      .help=If specified, will set the domain size ang value and override the value determined from nave refinement
    set_mosaic_half_deg_value = None
      .type=float
      .help=If specified, will set the mosaic half degree value and override the value determined from nave refinement
  }
}
"""
    % max_cell_phil_str
)

phil_scope = iotbx.phil.parse(phil_str, process_includes=True)


class Indexer:
    def __init__(self, reflections, experiments, params):
        self.reflections = reflections
        self.experiments = experiments

        self.params = params.indexing
        self.all_params = params
        self.refined_experiments = None
        self.hkl_offset = None

        if self.params.index_assignment.method == "local":
            self._assign_indices = assign_indices.AssignIndicesLocal(
                epsilon=self.params.index_assignment.local.epsilon,
                delta=self.params.index_assignment.local.delta,
                l_min=self.params.index_assignment.local.l_min,
                nearest_neighbours=self.params.index_assignment.local.nearest_neighbours,
            )
        else:
            self._assign_indices = assign_indices.AssignIndicesGlobal(
                tolerance=self.params.index_assignment.simple.hkl_tolerance
            )

        if self.all_params.refinement.reflections.outlier.algorithm in (
            "auto",
            libtbx.Auto,
        ):
            if (
                self.experiments[0].goniometer is None
                or self.experiments[0].scan is None
                or self.experiments[0].scan.is_still()
            ):
                self.all_params.refinement.reflections.outlier.algorithm = "sauter_poon"
            else:
                # different default to dials.refine
                # tukey is faster and more appropriate at the indexing step
                self.all_params.refinement.reflections.outlier.algorithm = "tukey"

        for expt in self.experiments[1:]:
            if expt.detector.is_similar_to(self.experiments[0].detector):
                expt.detector = self.experiments[0].detector
            if expt.goniometer is not None and expt.goniometer.is_similar_to(
                self.experiments[0].goniometer
            ):
                expt.goniometer = self.experiments[0].goniometer
                # can only share a beam if we share a goniometer?
                if expt.beam.is_similar_to(self.experiments[0].beam):
                    expt.beam = self.experiments[0].beam
                if self.params.combine_scans and expt.scan == self.experiments[0].scan:
                    expt.scan = self.experiments[0].scan

        if "flags" in self.reflections:
            strong_sel = self.reflections.get_flags(self.reflections.flags.strong)
            if strong_sel.count(True) > 0:
                self.reflections = self.reflections.select(strong_sel)
        if "flags" not in self.reflections or strong_sel.count(True) == 0:
            # backwards compatibility for testing
            self.reflections.set_flags(
                flex.size_t_range(len(self.reflections)), self.reflections.flags.strong
            )

        self._setup_symmetry()
        self.d_min = None

        self.setup_indexing()

    @staticmethod
    def from_parameters(
        reflections, experiments, known_crystal_models=None, params=None
    ):
        if known_crystal_models is not None:
            from dials.algorithms.indexing.known_orientation import (
                IndexerKnownOrientation,
            )

            if params.indexing.known_symmetry.space_group is None:
                params.indexing.known_symmetry.space_group = (
                    known_crystal_models[0].get_space_group().info()
                )
            idxr = IndexerKnownOrientation(
                reflections, experiments, params, known_crystal_models
            )
        else:
            has_stills = False
            has_sequences = False
            for expt in experiments:
                if isinstance(expt.imageset, ImageSequence):
                    has_sequences = True
                else:
                    has_stills = True

            if has_stills and has_sequences:
                raise ValueError(
                    "Please provide only stills or only sequences, not both"
                )

            use_stills_indexer = has_stills

            if not (
                params.indexing.stills.indexer is libtbx.Auto
                or params.indexing.stills.indexer.lower() == "auto"
            ):
                if params.indexing.stills.indexer == "stills":
                    use_stills_indexer = True
                elif params.indexing.stills.indexer == "sequences":
                    use_stills_indexer = False
                else:
                    assert False

            if params.indexing.basis_vector_combinations.max_refine is libtbx.Auto:
                if use_stills_indexer:
                    params.indexing.basis_vector_combinations.max_refine = 5
                else:
                    params.indexing.basis_vector_combinations.max_refine = 50

            if use_stills_indexer:
                # Ensure the indexer and downstream applications treat this as set of stills
                from dxtbx.imageset import ImageSet

                for experiment in experiments:
                    # Elsewhere, checks are made for ImageSequence when picking between algorithms
                    # specific to rotations vs. stills, so here reset any ImageSequences to stills.
                    # Note, dials.stills_process resets ImageSequences to ImageSets already,
                    # and it's not free (the ImageSet cache is dropped), only do it if needed
                    if isinstance(experiment.imageset, ImageSequence):
                        experiment.imageset = ImageSet(
                            experiment.imageset.data(), experiment.imageset.indices()
                        )
                    experiment.imageset.set_scan(None)
                    experiment.imageset.set_goniometer(None)
                    experiment.scan = None
                    experiment.goniometer = None

            IndexerType = None
            for entry_point in importlib.metadata.entry_points(
                group="dials.index.basis_vector_search"
            ):
                if params.indexing.method == entry_point.name:
                    if use_stills_indexer:
                        # do something
                        from dials.algorithms.indexing.stills_indexer import (
                            StillsIndexerBasisVectorSearch as IndexerType,
                        )
                    else:
                        from dials.algorithms.indexing.lattice_search import (
                            BasisVectorSearch as IndexerType,
                        )

            if IndexerType is None:
                for entry_point in importlib.metadata.entry_points(
                    group="dials.index.lattice_search"
                ):
                    if params.indexing.method == entry_point.name:
                        if use_stills_indexer:
                            from dials.algorithms.indexing.stills_indexer import (
                                StillsIndexerLatticeSearch as IndexerType,
                            )
                        else:
                            from dials.algorithms.indexing.lattice_search import (
                                LatticeSearch as IndexerType,
                            )

            assert IndexerType is not None

            idxr = IndexerType(reflections, experiments, params=params)

        return idxr

    def _setup_symmetry(self):
        target_unit_cell = self.params.known_symmetry.unit_cell
        target_space_group = self.params.known_symmetry.space_group
        if target_space_group is not None:
            target_space_group = target_space_group.group()
        else:
            target_space_group = sgtbx.space_group()
            self.params.known_symmetry.space_group = target_space_group.info()
        self._symmetry_handler = SymmetryHandler(
            unit_cell=target_unit_cell,
            space_group=target_space_group,
            max_delta=self.params.known_symmetry.max_delta,
        )
        return

    def setup_indexing(self):
        if len(self.reflections) == 0:
            raise DialsIndexError("No reflections left to index!")

        if "imageset_id" not in self.reflections:
            self.reflections["imageset_id"] = self.reflections["id"]
        self.reflections.centroid_px_to_mm(self.experiments)
        self.reflections.map_centroids_to_reciprocal_space(self.experiments)
        self.reflections.calculate_entering_flags(self.experiments)

        self.find_max_cell()

        if self.params.sigma_phi_deg is not None:
            var_x, var_y, _ = self.reflections["xyzobs.mm.variance"].parts()
            var_phi_rad = flex.double(
                var_x.size(), (math.pi / 180 * self.params.sigma_phi_deg) ** 2
            )
            self.reflections["xyzobs.mm.variance"] = flex.vec3_double(
                var_x, var_y, var_phi_rad
            )

        if self.params.debug:
            self._debug_write_reciprocal_lattice_points_as_pdb()

        self.reflections["id"] = flex.int(len(self.reflections), -1)

    def index(self):
        experiments = ExperimentList()

        had_refinement_error = False
        have_similar_crystal_models = False

        while True:
            if had_refinement_error or have_similar_crystal_models:
                break
            max_lattices = self.params.multiple_lattice_search.max_lattices
            if max_lattices is not None and len(experiments.crystals()) >= max_lattices:
                break
            if len(experiments) > 0:
                cutoff_fraction = self.params.multiple_lattice_search.recycle_unindexed_reflections_cutoff
                d_spacings = 1 / self.reflections["rlp"].norms()
                d_min_indexed = flex.min(d_spacings.select(self.indexed_reflections))
                min_reflections_for_indexing = cutoff_fraction * len(
                    self.reflections.select(d_spacings > d_min_indexed)
                )
                crystal_ids = self.reflections.select(d_spacings > d_min_indexed)["id"]
                if (crystal_ids == -1).count(True) < min_reflections_for_indexing:
                    logger.info(
                        "Finish searching for more lattices: %i unindexed reflections remaining.",
                        (crystal_ids == -1).count(True),
                    )
                    break

            n_lattices_previous_cycle = len(experiments.crystals())

            if self.d_min is None:
                self.d_min = self.params.refinement_protocol.d_min_start

            if len(experiments) == 0:
                new_expts = self.find_lattices()
                generate_experiment_identifiers(new_expts)
                experiments.extend(new_expts)
            else:
                try:
                    new = self.find_lattices()
                    generate_experiment_identifiers(new)
                    experiments.extend(new)
                except DialsIndexError:
                    logger.info("Indexing remaining reflections failed")

            if self.params.refinement_protocol.d_min_step is libtbx.Auto:
                n_cycles = self.params.refinement_protocol.n_macro_cycles
                if self.d_min is None or n_cycles == 1:
                    self.params.refinement_protocol.d_min_step = 0
                else:
                    d_spacings = 1 / self.reflections["rlp"].norms()
                    d_min_all = flex.min(d_spacings)
                    self.params.refinement_protocol.d_min_step = (
                        self.d_min - d_min_all
                    ) / (n_cycles - 1)
                    logger.info(
                        "Using d_min_step %.1f",
                        self.params.refinement_protocol.d_min_step,
                    )

            if len(experiments) == 0:
                raise DialsIndexError("No suitable lattice could be found.")
            elif len(experiments.crystals()) == n_lattices_previous_cycle:
                logger.warning("No more suitable lattices could be found")
                # no more lattices found
                break

            for i_cycle in range(self.params.refinement_protocol.n_macro_cycles):
                if (
                    i_cycle > 0
                    and self.d_min is not None
                    and self.params.refinement_protocol.d_min_step > 0
                ):
                    d_min = self.d_min - self.params.refinement_protocol.d_min_step
                    d_min = max(d_min, 0)
                    if self.params.refinement_protocol.d_min_final is not None:
                        d_min = max(d_min, self.params.refinement_protocol.d_min_final)
                    if d_min >= 0:
                        self.d_min = d_min
                        logger.info("Increasing resolution to %.2f Angstrom", d_min)

                # reset reflection lattice flags
                # the lattice a given reflection belongs to: a value of -1 indicates
                # that a reflection doesn't belong to any lattice so far
                self.reflections["id"] = flex.int(len(self.reflections), -1)

                self.index_reflections(experiments, self.reflections)

                if i_cycle == 0 and self.params.known_symmetry.space_group is not None:
                    self._apply_symmetry_post_indexing(
                        experiments, self.reflections, n_lattices_previous_cycle
                    )

                logger.info("\nIndexed crystal models:")
                self.show_experiments(experiments, self.reflections, d_min=self.d_min)

                if self._remove_similar_crystal_models(experiments):
                    have_similar_crystal_models = True
                    break

                logger.info("")
                logger.info("#" * 80)
                logger.info("Starting refinement (macro-cycle %i)", i_cycle + 1)
                logger.info("#" * 80)
                logger.info("")
                self.indexed_reflections = self.reflections["id"] > -1

                sel = flex.bool(len(self.reflections), False)
                # Note, anything below d_min doesn't get indexed so has an id of -1
                # so code below is redundant?
                lengths = 1 / self.reflections["rlp"].norms()
                if self.d_min is not None:
                    isel = (lengths <= self.d_min).iselection()
                    sel.set_selected(isel, True)

                sel.set_selected(self.reflections["id"] == -1, True)
                self.reflections.unset_flags(sel, self.reflections.flags.indexed)
                # N.B. we don't set self.unindexed_reflections here, as we don't want to overwrite yet
                # if the refinement cycle below fails
                unindexed_reflections = self.reflections.select(
                    sel
                )  # reflections that have an id of -1

                reflections_for_refinement = self.reflections.select(
                    self.indexed_reflections
                )
                if self.params.refinement_protocol.mode == "repredict_only":
                    refined_experiments, refined_reflections = (
                        experiments,
                        reflections_for_refinement,
                    )
                    from dials.algorithms.refinement.prediction.managed_predictors import (
                        ExperimentsPredictorFactory,
                    )

                    ref_predictor = ExperimentsPredictorFactory.from_experiments(
                        experiments,
                        spherical_relp=self.all_params.refinement.parameterisation.spherical_relp_model,
                    )
                    ref_predictor(refined_reflections)
                elif self.params.refinement_protocol.mode is None:
                    refined_experiments, refined_reflections = (
                        experiments,
                        reflections_for_refinement,
                    )
                else:
                    try:
                        refined_experiments, refined_reflections = self.refine(
                            experiments, reflections_for_refinement
                        )
                    except (DialsRefineConfigError, DialsRefineRuntimeError) as e:
                        if len(experiments) == 1:
                            raise DialsIndexRefineError(str(e))
                        had_refinement_error = True
                        logger.info("Refinement failed:")
                        logger.info(e)
                        # need to remove crystals - may be shared!
                        models_to_remove = experiments.where(
                            crystal=experiments[-1].crystal
                        )
                        for model_id in sorted(models_to_remove, reverse=True):
                            del experiments[model_id]
                            # remove experiment id from the reflections associated
                            # with this deleted experiment - indexed flag removed
                            # below
                            # note here we are acting on the table from the last macrocycle
                            # This is guaranteed to exist due to the check if len(experiments) == 1: above
                            # N.B. Need to unset the flags here as the break below means we
                            # don't enter the code after
                            self._remove_id_from_reflections(model_id)
                        break

                self._unit_cell_volume_sanity_check(experiments, refined_experiments)

                self.refined_reflections = refined_reflections
                # id can be -1 if some were determined as outliers in self.refine
                sel = self.refined_reflections["id"] < 0
                if sel.count(True):
                    self.refined_reflections.unset_flags(
                        sel,
                        self.refined_reflections.flags.indexed,
                    )
                    self.refined_reflections["miller_index"].set_selected(
                        sel, (0, 0, 0)
                    )
                    unindexed_reflections.extend(self.refined_reflections.select(sel))
                    self.refined_reflections = self.refined_reflections.select(~sel)
                self.refined_reflections.clean_experiment_identifiers_map()
                self.unindexed_reflections = unindexed_reflections

                for i, expt in enumerate(self.experiments):
                    ref_sel = self.refined_reflections.select(
                        self.refined_reflections["imageset_id"] == i
                    )
                    ref_sel = ref_sel.select(ref_sel["id"] >= 0)
                    for i_expt in set(ref_sel["id"]):
                        refined_expt = refined_experiments[i_expt]
                        expt.detector = refined_expt.detector
                        expt.beam = refined_expt.beam
                        expt.goniometer = refined_expt.goniometer
                        expt.scan = refined_expt.scan
                        refined_expt.imageset = expt.imageset

                if not (
                    self.all_params.refinement.parameterisation.beam.fix == "all"
                    and self.all_params.refinement.parameterisation.detector.fix
                    == "all"
                ):
                    # Experimental geometry may have changed - re-map centroids to
                    # reciprocal space
                    self.reflections.map_centroids_to_reciprocal_space(self.experiments)

                # update for next cycle
                experiments = refined_experiments
                self.refined_experiments = refined_experiments

                logger.info("\nRefined crystal models:")
                self.show_experiments(
                    self.refined_experiments,
                    self.refined_reflections,
                    d_min=self.d_min,
                    unindexed_reflections=self.unindexed_reflections,
                )

                if (
                    i_cycle >= 2
                    and self.d_min == self.params.refinement_protocol.d_min_final
                ):
                    logger.info("Target d_min_final reached: finished with refinement")
                    break

        if self.refined_experiments is None:
            raise DialsIndexRefineError("None of the experiments could refine.")

        if len(self.refined_experiments) > 1:
            from dials.algorithms.indexing.compare_orientation_matrices import (
                rotation_matrix_differences,
            )

            logger.info(
                rotation_matrix_differences(self.refined_experiments.crystals())
            )

<<<<<<< HEAD
        self._xyzcal_mm_to_px(self.refined_experiments, self.refined_reflections)
        set_dom = self.all_params.indexing.stills.set_domain_size_ang_value
        set_mos = self.all_params.indexing.stills.set_mosaic_half_deg_value
        if set_dom is not None or set_mos is not None:
            from dxtbx.model import MosaicCrystalSauter2014
            for exp in self.refined_experiments:
                if not isinstance(exp.crystal, MosaicCrystalSauter2014):
                    exp.crystal = MosaicCrystalSauter2014(exp.crystal)
                if set_dom is not None: exp.crystal.set_domain_size_ang(set_dom)
                if set_mos is not None: exp.crystal.set_half_mosaicity_deg(set_mos)
=======
        if "xyzcal.mm" in self.refined_reflections:
            self._xyzcal_mm_to_px(self.refined_experiments, self.refined_reflections)

    def _remove_id_from_reflections(self, model_id):
        sel = self.refined_reflections["id"] == model_id
        if sel.count(
            True
        ):  # not the case if failure on first cycle of refinement of new xtal
            logger.info(
                "Removing %d reflections with id %d",
                sel.count(True),
                model_id,
            )
            self.refined_reflections["id"].set_selected(sel, -1)
            del self.refined_reflections.experiment_identifiers()[model_id]
            self.refined_reflections.unset_flags(
                sel, self.refined_reflections.flags.indexed
            )
            self.refined_reflections["miller_index"].set_selected(sel, (0, 0, 0))
            self.unindexed_reflections.extend(self.refined_reflections.select(sel))
            self.refined_reflections = self.refined_reflections.select(~sel)
            self.refined_reflections.clean_experiment_identifiers_map()
>>>>>>> 9096c4bd

    def _unit_cell_volume_sanity_check(self, original_experiments, refined_experiments):
        # sanity check for unrealistic unit cell volume increase during refinement
        # usually this indicates too many parameters are being refined given the
        # number of observations provided.
        if not self.params.refinement_protocol.disable_unit_cell_volume_sanity_check:
            for orig_expt, refined_expt in zip(
                original_experiments, refined_experiments
            ):
                uc1 = orig_expt.crystal.get_unit_cell()
                uc2 = refined_expt.crystal.get_unit_cell()
                volume_change = abs(uc1.volume() - uc2.volume()) / uc1.volume()
                cutoff = 0.5
                if volume_change > cutoff:
                    msg = "\n".join(
                        (
                            "Unrealistic unit cell volume increase during refinement of %.1f%%.",
                            "Please try refining fewer parameters, either by enforcing symmetry",
                            "constraints (space_group=) and/or disabling experimental geometry",
                            "refinement (detector.fix=all and beam.fix=all). To disable this",
                            "sanity check set disable_unit_cell_volume_sanity_check=True.",
                        )
                    ) % (100 * volume_change)
                    raise DialsIndexError(msg)

    def _apply_symmetry_post_indexing(
        self, experiments, reflections, n_lattices_previous_cycle
    ):
        # now apply the space group symmetry only after the first indexing
        # need to make sure that the symmetrized orientation is similar to the P1 model
        for cryst in experiments.crystals()[n_lattices_previous_cycle:]:
            new_cryst, cb_op = self._symmetry_handler.apply_symmetry(cryst)
            new_cryst = new_cryst.change_basis(cb_op)
            cryst.update(new_cryst)
            cryst.set_space_group(self.params.known_symmetry.space_group.group())
            for i_expt, expt in enumerate(experiments):
                if expt.crystal is not cryst:
                    continue
                if not cb_op.is_identity_op():
                    miller_indices = reflections["miller_index"].select(
                        reflections["id"] == i_expt
                    )
                    miller_indices = cb_op.apply(miller_indices)
                    reflections["miller_index"].set_selected(
                        reflections["id"] == i_expt, miller_indices
                    )

    def _remove_similar_crystal_models(self, experiments):
        """
        Checks for too-similar crystal models and removes them.

        Checks whether the most recently added crystal model is similar to previously
        found crystal models, and if so, deletes the last crystal model from the
        experiment list.
        """
        have_similar_crystal_models = False
        cryst_b = experiments.crystals()[-1]
        for i_a, cryst_a in enumerate(experiments.crystals()[:-1]):
            R_ab, axis, angle, cb_op_ab = difference_rotation_matrix_axis_angle(
                cryst_a, cryst_b
            )
            min_angle = self.params.multiple_lattice_search.minimum_angular_separation
            if abs(angle) < min_angle:  # degrees
                # account for potential shared crystal model
                models_to_reject = experiments.where(crystal=cryst_b)
                reject = len(experiments.crystals())
                logger.info(f"Crystal models too similar, rejecting crystal {reject}")
                logger.info(
                    f"Rotation matrix to transform crystal {i_a + 1} to crystal {reject}"
                )
                logger.info(R_ab)
                logger.info(
                    f"Rotation of {angle:.3f} degrees"
                    + " about axis ({:.3f}, {:.3f}, {:.3f})".format(*axis)
                )
                have_similar_crystal_models = True
                for id_ in sorted(models_to_reject, reverse=True):
                    del experiments[id_]
                    # Unset ids in the reflection table
                    self._remove_id_from_reflections(id_)
                break
        return have_similar_crystal_models

    def _xyzcal_mm_to_px(self, experiments, reflections):
        # set xyzcal.px field in reflections
        reflections["xyzcal.px"] = flex.vec3_double(len(reflections))
        for i, expt in enumerate(experiments):
            imgset_sel = reflections["imageset_id"] == i
            refined_reflections = reflections.select(imgset_sel)
            panel_numbers = flex.size_t(refined_reflections["panel"])
            xyzcal_mm = refined_reflections["xyzcal.mm"]
            x_mm, y_mm, z = xyzcal_mm.parts()
            xy_cal_mm = flex.vec2_double(x_mm, y_mm)
            xy_cal_px = flex.vec2_double(len(xy_cal_mm))
            for i_panel in range(len(expt.detector)):
                panel = expt.detector[i_panel]
                sel = panel_numbers == i_panel
                xy_cal_px.set_selected(
                    sel, panel.millimeter_to_pixel(xy_cal_mm.select(sel))
                )
            x_px, y_px = xy_cal_px.parts()
            if expt.scan is not None:
                if expt.scan.has_property("time_of_flight"):
                    tof = expt.scan.get_property("time_of_flight")
                    frames = list(range(len(tof)))
                    tof_to_frame = tof_helpers.tof_to_frame_interpolator(tof, frames)
                    z.set_selected(z < min(tof), min(tof))
                    z.set_selected(z > max(tof), max(tof))
                    z_px = flex.double(tof_to_frame(z))
                elif expt.scan.has_property("oscillation"):
                    z_px = expt.scan.get_array_index_from_angle(z, deg=False)
                else:
                    z_px = z
            else:
                # must be a still image, z centroid not meaningful
                z_px = z
            xyzcal_px = flex.vec3_double(x_px, y_px, z_px)
            reflections["xyzcal.px"].set_selected(imgset_sel, xyzcal_px)

    def show_experiments(
        self, experiments, reflections, d_min=None, unindexed_reflections=None
    ):
        if d_min is not None:
            reciprocal_lattice_points = reflections["rlp"]
            d_spacings = 1 / reciprocal_lattice_points.norms()
            reflections = reflections.select(d_spacings > d_min)
            if unindexed_reflections:
                reciprocal_lattice_points = unindexed_reflections["rlp"]
                d_spacings = 1 / reciprocal_lattice_points.norms()
                unindexed_reflections = unindexed_reflections.select(d_spacings > d_min)

        for i_expt, expt in enumerate(experiments):
            logger.info(
                "model %i (%i reflections):",
                i_expt + 1,
                (reflections["id"] == i_expt).count(True),
            )
            logger.info(expt.crystal)

        indexed_flags = reflections.get_flags(reflections.flags.indexed)
        ice_rings = ice_rings_selection(reflections)
        if unindexed_reflections:
            unindexed_rings = ice_rings_selection(unindexed_reflections)
        else:
            unindexed_rings = None
        imageset_id = reflections["imageset_id"]
        rows = [
            [
                "Imageset",
                "# indexed",
                "# unindexed\ntotal",
                "# unindexed\nnon-ice",
                "% indexed",
            ]
        ]
        for i in range(flex.max(imageset_id) + 1):
            sel = imageset_id == i
            imageset_indexed_flags = indexed_flags.select(sel)
            ice = ice_rings.select(sel)
            indexed_count = imageset_indexed_flags.count(True)
            unindexed_count = imageset_indexed_flags.count(False)
            unindexed_noice = (~imageset_indexed_flags & ~ice).count(True)

            if unindexed_reflections:
                sel = unindexed_reflections["imageset_id"] == i
                unindexed_count += sel.count(True)
                unindexed_noice += unindexed_rings.select(sel).count(False)
            rows.append(
                [
                    str(i),
                    str(indexed_count),
                    str(unindexed_count),
                    str(unindexed_noice),
                    f"{indexed_count / (indexed_count + unindexed_count) * 100:.1f}",
                ]
            )
        logger.info(dials.util.tabulate(rows, headers="firstrow"))

    def find_max_cell(self):
        params = self.params.max_cell_estimation
        if self.params.max_cell is libtbx.Auto:
            if self.params.known_symmetry.unit_cell is not None:
                uc_params = self._symmetry_handler.target_symmetry_primitive.unit_cell().parameters()
                self.params.max_cell = params.multiplier * max(uc_params[:3])
                logger.info("Using max_cell: %.1f Angstrom", self.params.max_cell)
            else:
                convert_reflections_z_to_deg = True
                all_tof_experiments = False
                for expt in self.experiments:
                    if expt.scan is not None and expt.scan.has_property(
                        "time_of_flight"
                    ):
                        all_tof_experiments = True
                    elif all_tof_experiments:
                        raise ValueError(
                            "Cannot find max cell for ToF and non-ToF experiments at the same time"
                        )

                if all_tof_experiments:
                    if params.step_size < 100:
                        logger.info("Setting default ToF step size to 500 usec")
                        params.step_size = 500
                        convert_reflections_z_to_deg = False

                self.params.max_cell = find_max_cell(
                    self.reflections,
                    max_cell_multiplier=params.multiplier,
                    step_size=params.step_size,
                    nearest_neighbor_percentile=params.nearest_neighbor_percentile,
                    histogram_binning=params.histogram_binning,
                    nn_per_bin=params.nn_per_bin,
                    max_height_fraction=params.max_height_fraction,
                    filter_ice=params.filter_ice,
                    filter_overlaps=params.filter_overlaps,
                    overlaps_border=params.overlaps_border,
                    convert_reflections_z_to_deg=convert_reflections_z_to_deg,
                ).max_cell
                logger.info("Found max_cell: %.1f Angstrom", self.params.max_cell)

    def index_reflections(self, experiments, reflections):
        self._assign_indices(reflections, experiments, d_min=self.d_min)
        if self.hkl_offset is not None and self.hkl_offset != (0, 0, 0):
            reflections["miller_index"] = apply_hkl_offset(
                reflections["miller_index"], self.hkl_offset
            )
            self.hkl_offset = None

    def refine(self, experiments, reflections):
        from dials.algorithms.indexing.refinement import refine

        properties_to_save = [
            "xyzcal.mm",
            "entering",
            "wavelength_cal",
            "s0_cal",
            "tof_cal",
        ]

        refiner, refined, outliers = refine(self.all_params, reflections, experiments)
        if outliers is not None:
            reflections["id"].set_selected(outliers, -1)

        predicted = refiner.predict_for_indexed()

        for i in properties_to_save:
            if i in predicted:
                reflections[i] = predicted[i]

        reflections.unset_flags(
            flex.bool(len(reflections), True), reflections.flags.centroid_outlier
        )
        assert (
            reflections.get_flags(reflections.flags.centroid_outlier).count(True) == 0
        )
        reflections.set_flags(
            predicted.get_flags(predicted.flags.centroid_outlier),
            reflections.flags.centroid_outlier,
        )
        reflections.set_flags(
            refiner.selection_used_for_refinement(),
            reflections.flags.used_in_refinement,
        )
        return refiner.get_experiments(), reflections

    def _debug_write_reciprocal_lattice_points_as_pdb(
        self, file_name="reciprocal_lattice.pdb"
    ):
        from cctbx import crystal, xray

        cs = crystal.symmetry(
            unit_cell=(1000, 1000, 1000, 90, 90, 90), space_group="P1"
        )
        for i_panel in range(len(self.experiments[0].detector)):
            if len(self.experiments[0].detector) > 1:
                file_name = "reciprocal_lattice_%i.pdb" % i_panel
            with open(file_name, "wb") as f:
                xs = xray.structure(crystal_symmetry=cs)
                reflections = self.reflections.select(
                    self.reflections["panel"] == i_panel
                )
                for site in reflections["rlp"]:
                    xs.add_scatterer(xray.scatterer("C", site=site))
                xs.sites_mod_short()
                f.write(xs.as_pdb_file())

    def export_as_json(
        self, experiments, file_name="indexed_experiments.json", compact=False
    ):
        assert experiments.is_consistent()
        experiments.as_file(file_name)

    def export_reflections(self, reflections, file_name="reflections.pickle"):
        reflections.as_file(file_name)

    def find_lattices(self):
        raise NotImplementedError()


def apply_hkl_offset(indices, offset):
    h, k, l = indices.as_vec3_double().parts()
    h += offset[0]
    k += offset[1]
    l += offset[2]
    return flex.miller_index(h.iround(), k.iround(), l.iround())<|MERGE_RESOLUTION|>--- conflicted
+++ resolved
@@ -758,8 +758,9 @@
                 rotation_matrix_differences(self.refined_experiments.crystals())
             )
 
-<<<<<<< HEAD
-        self._xyzcal_mm_to_px(self.refined_experiments, self.refined_reflections)
+        if "xyzcal.mm" in self.refined_reflections:
+            self._xyzcal_mm_to_px(self.refined_experiments, self.refined_reflections)
+            
         set_dom = self.all_params.indexing.stills.set_domain_size_ang_value
         set_mos = self.all_params.indexing.stills.set_mosaic_half_deg_value
         if set_dom is not None or set_mos is not None:
@@ -769,10 +770,7 @@
                     exp.crystal = MosaicCrystalSauter2014(exp.crystal)
                 if set_dom is not None: exp.crystal.set_domain_size_ang(set_dom)
                 if set_mos is not None: exp.crystal.set_half_mosaicity_deg(set_mos)
-=======
-        if "xyzcal.mm" in self.refined_reflections:
-            self._xyzcal_mm_to_px(self.refined_experiments, self.refined_reflections)
-
+                  
     def _remove_id_from_reflections(self, model_id):
         sel = self.refined_reflections["id"] == model_id
         if sel.count(
@@ -792,7 +790,6 @@
             self.unindexed_reflections.extend(self.refined_reflections.select(sel))
             self.refined_reflections = self.refined_reflections.select(~sel)
             self.refined_reflections.clean_experiment_identifiers_map()
->>>>>>> 9096c4bd
 
     def _unit_cell_volume_sanity_check(self, original_experiments, refined_experiments):
         # sanity check for unrealistic unit cell volume increase during refinement

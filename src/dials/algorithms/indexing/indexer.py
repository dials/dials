--- conflicted
+++ resolved
@@ -947,10 +947,7 @@
                     str(i),
                     str(indexed_count),
                     str(unindexed_count),
-<<<<<<< HEAD
                     str(unindexed_noice),
-=======
->>>>>>> 9bc589b2
                     f"{indexed_count / (indexed_count + unindexed_count) * 100:.1f}",
                 ]
             )

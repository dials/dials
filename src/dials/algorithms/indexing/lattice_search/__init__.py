--- conflicted
+++ resolved
@@ -16,18 +16,12 @@
 
 from .ffb_indexer import FfbIndexer
 from .low_res_spot_match import LowResSpotMatch
-<<<<<<< HEAD
 from .small_cell import SmallCell
 from .strategy import Strategy
-
-__all__ = ["Strategy", "LowResSpotMatch", "SmallCell"]
-=======
 from .pinkindexer import PinkIndexer
 from .strategy import Strategy
 
-__all__ = ["Strategy", "LowResSpotMatch", "PinkIndexer", "FfbIndexer"]
->>>>>>> 9096c4bd
-
+__all__ = ["Strategy", "LowResSpotMatch", "SmallCell","PinkIndexer", "FfbIndexer"]
 
 logger = logging.getLogger(__name__)
 

--- conflicted
+++ resolved
@@ -1924,14 +1924,10 @@
                     info.mtime = time.time()
                     tar.addfile(tarinfo=info, fileobj=string)
                 tar.close()
-<<<<<<< HEAD
         print(f'end of finalize for {rank=}')
-=======
         if self.debug_file_handle:
             self.debug_file_handle
             del self.debug_file_handle
-
->>>>>>> 77bbce41
 
 @dials.util.show_mail_handle_errors()
 def run(args=None):

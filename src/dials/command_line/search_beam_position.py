--- conflicted
+++ resolved
@@ -374,56 +374,19 @@
                 start_index = imageset_positions[imageset]
                 end_index = start_index + imageset.size()
 
-<<<<<<< HEAD
                 for i, ii in enumerate(range(start_index, end_index)):
                     if params.projection.bar and not params.projection.per_image:
-=======
-                    if params.projection.bar:
->>>>>>> 26ce668e
+
                         print_progress(
                             image_index=i,
                             n_images=abs(end_index - start_index),
                             set_index=jj,
                             n_sets=n_imagesets,
                         )
-                    else:
-                        out_str = f"set {int(set_index):04d}, "
-                        out_str += f"image {int(image_index):04d}: "
-                        out_str += f"{x:.2f} {y:.2f}"
-                        print(out_str)
-
-<<<<<<< HEAD
+
                     index = np.uint64(i)
                     image = imageset.get_corrected_data(index)
                     image = flumpy.to_numpy(image[0])
-=======
-            # Compute beam position for the average image
-            else:
-                save_img = params.projection.save_average_image
-                load_img = params.projection.load_average_image
-
-                if not load_img:  # Compute the average image
-                    for image_run_index in range(num_selected_images):
-                        image_index = selected_image_indices[image_run_index]
-
-                        image = image_set.get_corrected_data(image_index)
-                        image = flumpy.to_numpy(image[0])
-
-                        if image_run_index == 0:
-                            avg_image = image
-                        else:
-                            avg_image = avg_image + image
-
-                        if params.projection.bar:
-                            print_progress(
-                                image_index=image_run_index,
-                                n_images=num_selected_images,
-                                set_index=set_run_index,
-                                n_sets=num_imagesets,
-                                x=None,
-                                y=None,
-                            )
->>>>>>> 26ce668e
 
                     mask = imageset.get_mask(0)
                     mask = flumpy.to_numpy(mask[0])
@@ -461,12 +424,7 @@
                         else:
                             average_image = average_image + image
 
-<<<<<<< HEAD
                     image_counter += 1
-=======
-            if params.projection.bar:
-                print()
->>>>>>> 26ce668e
 
             if params.projection.per_image:
                 x = np.array(positions_x).mean()

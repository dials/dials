--- conflicted
+++ resolved
@@ -190,16 +190,12 @@
 
 
 class MaskGenerator:
-<<<<<<< HEAD
-    """Generate a mask."""
-=======
     """
     Deprecated interface for generating mask.
 
     To be upgraded to UserWarning in DIALS 3.4.
     To be removed in DIALS 3.5.
     """
->>>>>>> fa83ed14
 
     def __init__(self, params):
         warnings.warn(

--- conflicted
+++ resolved
@@ -23,13 +23,7 @@
     assign_unique_identifiers,
     parse_multiple_datasets,
 )
-<<<<<<< HEAD
-from iotbx import mtz
-from scitbx import matrix
-from libtbx import env
-=======
 from dials.util.version import dials_version
->>>>>>> 437e31ce
 
 try:
     from math import isclose

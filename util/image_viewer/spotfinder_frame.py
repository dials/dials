from __future__ import absolute_import, division
from __future__ import print_function
import rstbx.viewer.display
import wx
from wx.lib.intctrl import IntCtrl

from .slip_viewer.frame import XrayFrame
from .slip_viewer import pyslip

from rstbx.viewer.frame import SettingsFrame, SettingsPanel
from scitbx import matrix
from dials.array_family import flex

from wxtbx.phil_controls.intctrl import IntCtrl as PhilIntCtrl
from wxtbx.phil_controls import EVT_PHIL_CONTROL

from dials.util.image_viewer.spotfinder_wrap import chooser_wrapper

from .viewer_tools import LegacyChooserAdapter, ImageCollectionWithSelection, ImageChooserControl

WX3 = wx.VERSION[0] == 3

myEVT_LOADIMG = wx.NewEventType()
EVT_LOADIMG = wx.PyEventBinder(myEVT_LOADIMG, 1)
class LoadImageEvent(wx.PyCommandEvent):
  """Event to signal that an image should be loaded"""
  def __init__(self, etype, eid, filename=None):
    """Creates the event object"""
    wx.PyCommandEvent.__init__(self, etype, eid)
    self._filename = filename

  def get_filename(self):
    return self._filename

def create_load_image_event(destination, filename):
  wx.PostEvent(destination, LoadImageEvent(myEVT_LOADIMG, -1, filename))


<<<<<<< HEAD
class SpotFrame(XrayFrame) :
  def __init__ (self, *args, **kwds) :
    self.experiments = kwds["experiments"]
    if len(self.experiments.imagesets()) > 0:
      assert(len(self.experiments.imagesets()) == 1)
      self.imagesets = self.experiments.imagesets()
      self.crystals = self.experiments.crystals()
=======
class SpotFrame(XrayFrame):
  def __init__(self, *args, **kwds):
    self.datablock = kwds["datablock"]
    self.experiments = kwds["experiments"]
    if self.datablock is not None:
      self.imagesets = self.datablock.extract_imagesets()
      self.crystals = None
>>>>>>> 5d6dabca
    else:
      self.imagesets = []
      self.crystals = []
      for expt_list in self.experiments:
        self.imagesets.extend(expt_list.imagesets())
        self.crystals.extend(expt_list.crystals())
      if len(self.imagesets) == 0:
        raise RuntimeError("No imageset could be constructed")

    self.reflections = kwds["reflections"]
<<<<<<< HEAD
    del kwds["experiments"]; del kwds["reflections"] #otherwise wx complains
=======

    del kwds["datablock"]; del kwds["experiments"]; del kwds["reflections"] #otherwise wx complains
>>>>>>> 5d6dabca

    # Store the list of images we can view
    self.images = ImageCollectionWithSelection()

    super(SpotFrame, self).__init__(*args, **kwds)

    # If we have only one imageset, unindexed filtering becomes easier
    self.have_one_imageset = len(set(self.imagesets)) <= 1

    self.viewer.reflections = self.reflections
    self.viewer.frames = self.imagesets
    self.dials_spotfinder_layers = []
    self.shoebox_layer = None
    self.ctr_mass_layer = None
    self.max_pix_layer = None
    self.predictions_layer = None
    self.miller_indices_layer = None
    self.vector_layer = None
    self.vector_text_layer = None
    self._ring_layer = None
    self._resolution_text_layer = None
    self.sel_image_polygon_layer = None
    self.sel_image_circle_layers = []
    self.mask_input = self.params.mask
    self.mask_image_viewer = None
    self._mask_frame = None

    from libtbx.utils import time_log
    self.show_all_pix_timer = time_log("show_all_pix")
    self.show_shoebox_timer = time_log("show_shoebox")
    self.show_max_pix_timer = time_log("show_max_pix")
    self.show_ctr_mass_timer = time_log("show_ctr_mass")
    self.draw_all_pix_timer = time_log("draw_all_pix")
    self.draw_shoebox_timer = time_log("draw_shoebox")
    self.draw_max_pix_timer = time_log("draw_max_pix")
    self.draw_ctr_mass_timer = time_log("draw_ctr_mass_pix")

    self.display_foreground_circles_patch = False #hard code this option, for now

    if (self.experiments is not None
        and not self.reflections
        and self.params.predict_reflections):
      self.reflections = self.predict()

    if self.params.d_min is not None and len(self.reflections):
      from dials.algorithms.indexing import indexer
      reflections = [flex.reflection_table() for i in range(len(self.reflections))]
      for i_ref_list in range(len(self.reflections)):
        if 'rlp' in self.reflections[i_ref_list]:
          reflections[i_ref_list] = self.reflections[i_ref_list]
        else:
          for i, imageset in enumerate(self.imagesets):
            if 'imageset_id' in self.reflections[i_ref_list]:
              sel = (self.reflections[i_ref_list]['imageset_id'] == i)
            else:
              sel = (self.reflections[i_ref_list]['id'] == i)
            if 'xyzobs.mm.value' in self.reflections[i_ref_list]:
              refl = self.reflections[i_ref_list]
            else:
              if 'xyzobs.px.value' not in self.reflections[i_ref_list]:
                self.reflections[i_ref_list]['xyzobs.px.value'] \
                  = self.reflections[i_ref_list]['xyzcal.px']
                self.reflections[i_ref_list]['xyzobs.px.variance'] \
                  = flex.vec3_double(len(self.reflections[i_ref_list]), (1,1,1))
              refl = indexer.indexer_base.map_spots_pixel_to_mm_rad(
                self.reflections[i_ref_list].select(sel),
                imageset.get_detector(), imageset.get_scan())

            indexer.indexer_base.map_centroids_to_reciprocal_space(
              refl, imageset.get_detector(), imageset.get_beam(),
              imageset.get_goniometer())
            reflections[i_ref_list].extend(refl)

        d_spacings = 1/reflections[i_ref_list]['rlp'].norms()
        reflections[i_ref_list] = reflections[i_ref_list].select(d_spacings > self.params.d_min)
      self.reflections = reflections
    self.Bind(EVT_LOADIMG, self.load_file_event)

    self.Bind(wx.EVT_UPDATE_UI, self.OnUpdateUIMask,
              id=self._id_mask)

  def setup_toolbar(self):
    from wxtbx import bitmaps
    from wxtbx import icons

    btn = self.toolbar.AddLabelTool(id=-1,
      label="Load file",
      bitmap=icons.hkl_file.GetBitmap(),
      shortHelp="Load file",
      kind=wx.ITEM_NORMAL)
    self.Bind(wx.EVT_MENU, self.OnLoadFile, btn)
    #btn = self.toolbar.AddLabelTool(id=-1,
      #label="Settings",
      #bitmap=icons.advancedsettings.GetBitmap(),
      #shortHelp="Settings",
      #kind=wx.ITEM_NORMAL)
    #self.Bind(wx.EVT_MENU, self.OnShowSettings, btn)
    #btn = self.toolbar.AddLabelTool(id=-1,
      #label="Zoom",
      #bitmap=icons.search.GetBitmap(),
      #shortHelp="Zoom",
      #kind=wx.ITEM_NORMAL)
    #self.Bind(wx.EVT_MENU, self.OnZoom, btn
    btn = self.toolbar.AddLabelTool(id=wx.ID_SAVEAS,
    label="Save As...",
    bitmap=bitmaps.fetch_icon_bitmap("actions","save_all", 32),
    shortHelp="Save As...",
    kind=wx.ITEM_NORMAL)
    self.Bind(wx.EVT_MENU, self.OnSaveAs, btn)
    txt = wx.StaticText(self.toolbar, -1, "Image:")
    self.toolbar.AddControl(txt)

    # Because parent classes (e.g. XRayFrame) depends on this control explicitly
    # created in this subclass, we create an adapter to connect to the new design
    self.image_chooser = LegacyChooserAdapter(self.images, self.load_image)

    # Create a sub-control with our image selection slider and label
    # Manually tune the height for now - don't understand toolbar sizing
    panel = ImageChooserControl(self.toolbar, size=(300,40))
    # The Toolbar doesn't call layout for its children?!
    panel.Layout()
    # Platform support for slider events seems a little inconsistent
    # with wxPython 3, so we just trap all EVT_SLIDER events.
    panel.Bind(wx.EVT_SLIDER,         self.OnChooseImage)
    # These events appear to be a more reliable indicator?
    panel.Bind(wx.EVT_SCROLL_CHANGED, self.OnChooseImage)
    # Finally, add our new control to the toolbar
    self.toolbar.AddControl(panel)
    self.image_chooser_panel = panel

    btn = self.toolbar.AddLabelTool(id=wx.ID_BACKWARD,
      label="Previous",
      bitmap=bitmaps.fetch_icon_bitmap("actions","1leftarrow"),
      shortHelp="Previous",
      kind=wx.ITEM_NORMAL)
    self.Bind(wx.EVT_MENU, self.OnPrevious, btn)
    btn = self.toolbar.AddLabelTool(id=wx.ID_FORWARD,
      label="Next",
      bitmap=bitmaps.fetch_icon_bitmap("actions","1rightarrow"),
      shortHelp="Next",
      kind=wx.ITEM_NORMAL)
    self.Bind(wx.EVT_MENU, self.OnNext, btn)

    txt = wx.StaticText(self.toolbar, -1, "Jump to image:")
    self.toolbar.AddControl(txt)

    self.jump_to_image = PhilIntCtrl(self.toolbar, -1, name="image", size=(65,-1))
    self.jump_to_image.SetMin(1)
    self.jump_to_image.SetValue(1)
    self.toolbar.AddControl(self.jump_to_image)
    self.Bind(EVT_PHIL_CONTROL, self.OnJumpToImage, self.jump_to_image)

    txt = wx.StaticText(self.toolbar, -1, "Stack images:")
    self.toolbar.AddControl(txt)

    self.stack = PhilIntCtrl(self.toolbar, -1, name="stack", size=(65,-1))
    self.stack.SetMin(1)
    self.stack.SetValue(1)
    self.toolbar.AddControl(self.stack)
    self.Bind(EVT_PHIL_CONTROL, self.OnStack, self.stack)

  def setup_menus(self):
    super(SpotFrame, self).setup_menus()

    # XXX Placement
    self._id_mask = wx.NewId()
    item = self._actions_menu.Append(self._id_mask, " ")
    self.Bind(wx.EVT_MENU, self.OnMask, source=item)

  def OnMask(self, event):
    from .slip_viewer.score_frame import ScoreSettingsFrame
    from dials.util.image_viewer.mask_frame import MaskSettingsFrame

    if not self._mask_frame:
      self._mask_frame = MaskSettingsFrame(
        self, wx.ID_ANY, "Mask tool",
        style=wx.CAPTION | wx.CLOSE_BOX | wx.RESIZE_BORDER)
      self._mask_frame.Show()
      self._mask_frame.Raise()
    else:
      self._mask_frame.Destroy()

  def OnUpdateUIMask(self, event):
    # Toggle the menu item text depending on the state of the tool.

    if self._mask_frame:
      event.SetText("Hide mask tool")
    else:
      event.SetText("Show mask tool")

  def OnChooseImage(self, event):
    # Whilst scrolling and choosing, show what we are looking at
    selected_image = self.images[self.image_chooser_panel.GetValue()-1]
    # Always show the current 'loaded' image as such
    if selected_image == self.images.selected:
      self.image_chooser_panel.set_label(self.get_key(selected_image))
    else:
      self.image_chooser_panel.set_temporary_label(self.get_key(selected_image))

    # Don't update whilst dragging the slider
    if event.EventType == wx.EVT_SLIDER.typeId:
      if wx.GetMouseState().LeftDown() if WX3 else wx.GetMouseState().LeftIsDown():
        return

    # Once we've stopped scrolling, load the selected item
    self.load_image(selected_image)

  def OnPrevious(self, event):
    super(SpotFrame, self).OnPrevious(event)
    # Parent function moves - now update the UI to match
    self.jump_to_image.SetValue(self.images.selected_index+1)

  def OnNext(self, event):
    super(SpotFrame, self).OnNext(event)
    # Parent function moves - now update the UI to match
    self.jump_to_image.SetValue(self.images.selected_index+1)

  def OnJumpToImage(self, event):
    phil_value = self.jump_to_image.GetPhilValue()
    if (self.images.selected_index != (phil_value - 1)):
      self.load_image(self.images[phil_value - 1])

  def OnStack(self, event):
    value = self.stack.GetPhilValue()
    if value != self.params.sum_images:
      self.params.sum_images = value
      self.reload_image()

  # consolidate initialization of PySlip object into a single function
  def init_pyslip(self):
    super(SpotFrame, self).init_pyslip()
    self.init_pyslip_select()

  def init_pyslip_select(self):
    #self.pyslip.Bind(pyslip.EVT_PYSLIP_SELECT, self.handle_select_event)

    #self.TypeMask = 100
    #self._xxx_layer = self.pyslip.AddLayer(
      #render=self._draw_rings_layer,
      #data=[],
      #map_rel=True,
      #visible=True,
      #show_levels=[-3, -2, -1, 0, 1, 2, 3, 4, 5],
      #selectable=True,
      #name="<xxx_layer>",
      #type=self.TypeMask, update=False)
    #self.image_layer = self._xxx_layer

    #self.add_select_handler(self._xxx_layer, self.boxSelect)
    #self.pyslip.SetLayerSelectable(self._xxx_layer, True)

    #self.pyslip.layerBSelHandler[self.TypeMask] = self.GetBoxCorners
    pass

  def GetBoxCorners(self, layer, p1, p2):
    """Get list of points inside box.

    layer  reference to layer object we are working on
    p1     one corner point of selection box
    p2     opposite corner point of selection box

    We have to figure out which corner is which.

    Return a list of (lon, lat) of points inside box.
    Return None (no selection) or list [((lon, lat), data), ...]
    of points inside the selection box.
    """

    # TODO: speed this up?  Do we need to??
    # get canonical box limits
    (p1x, p1y) = p1
    (p2x, p2y) = p2
    lx = min(p1x, p2x)      # left x coord
    rx = max(p1x, p2x)
    ty = max(p1y, p2y)      # top y coord
    by = min(p1y, p2y)

    return [(lx, by), (lx, ty), (rx, ty), (rx, by)]

  def boxSelect(self, event):
    """Select event from pyslip."""

    from rstbx.slip_viewer import pyslip
    point = event.point
    assert event.evtype == pyslip.EventBoxSelect

    if point:
      assert len(point) == 4

      x0, y0 = point[0]
      x1, y1 = point[2]

      assert point == [(x0, y0), (x0,y1), (x1, y1), (x1, y0)]

      point = [
        self.pyslip.tiles.map_relative_to_picture_fast_slow(*p)
        for p in point]

      detector = self.pyslip.tiles.raw_image.get_detector()
      if len(detector) > 1:

        point_ = []
        panel_id = None
        for p in point:
          p1, p0, p_id = self.pyslip.tiles.flex_image.picture_to_readout(
            p[1], p[0])
          assert p_id >= 0, "Point must be within a panel"
          if panel_id is not None:
            assert panel_id == p_id, "All points must be contained within a single panel"
          panel_id = p_id
          point_.append((p0, p1))
        point = point_

      else:
        panel_id = 0

      from dials.util import masking
      from libtbx.utils import flat_list
      region = masking.phil_scope.extract().untrusted[0]
      region.polygon = flat_list(point)
      region.panel = panel_id

      self.settings.untrusted.append(region)

    self.drawUntrustedPolygons()

    return True

  def drawUntrustedPolygons(self):

    # remove any previous selection
    if self.sel_image_polygon_layer:
      self.pyslip.DeleteLayer(self.sel_image_polygon_layer)
      self.sel_image_polygon_layer = None
    for layer in self.sel_image_circle_layers:
      self.pyslip.DeleteLayer(layer)
    self.sel_image_circle_layers = []

    if not len(self.settings.untrusted):
      return

    polygon_data = []
    circle_data = []
    d = {}
    for region in self.settings.untrusted:
      polygon = None
      circle = None
      if region.rectangle is not None:
        x0, x1, y0, y1 = region.rectangle
        polygon = [x0, y0, x1, y0, x1, y1, x0, y1]
      elif region.polygon is not None:
        polygon = region.polygon
      elif region.circle is not None:
        circle = region.circle

      if polygon is not None:

        assert len(polygon) % 2 == 0, "Polygon must contain 2D coords"
        vertices = []
        for i in range(int(len(polygon)/2)):
          x = polygon[2*i]
          y = polygon[2*i+1]
          vertices.append((x,y))

        if len(self.pyslip.tiles.raw_image.get_detector()) > 1:
          vertices = [
            self.pyslip.tiles.flex_image.tile_readout_to_picture(
              int(region.panel), v[1], v[0])
            for v in vertices]
          vertices = [(v[1], v[0]) for v in vertices]

        points_rel = [self.pyslip.tiles.picture_fast_slow_to_map_relative(*v)
                      for v in vertices]

        points_rel.append(points_rel[0])
        for i in range(len(points_rel)-1):
          polygon_data.append(((points_rel[i], points_rel[i+1]), d))

      if circle is not None:
        x, y, r = circle
        if len(self.pyslip.tiles.raw_image.get_detector()) > 1:
          y, x = self.pyslip.tiles.flex_image.tile_readout_to_picture(
            int(region.panel), y, x)
        x, y = self.pyslip.tiles.picture_fast_slow_to_map_relative(x, y)
        center = matrix.col((x, y))
        e1 = matrix.col((1, 0))
        e2 = matrix.col((0, 1))
        circle_data.append((
          center + r * (e1 + e2),
          center + r * (e1 - e2),
          center + r * (-e1 - e2),
          center + r * (-e1 + e2),
          center + r * (e1 + e2),
        ))

    if polygon_data:
      self.sel_image_polygon_layer = \
        self.pyslip.AddPolygonLayer(polygon_data, map_rel=True,
                                    color='#00ffff',
                                    radius=5, visible=True,
                                    #show_levels=[3,4],
                                    name='<boxsel_pt_layer>')
    if circle_data:
      for circle in circle_data:
        self.sel_image_circle_layers.append(
          self.pyslip.AddEllipseLayer(circle, map_rel=True,
                                      color='#00ffff',
                                      radius=5, visible=True,
                                      #show_levels=[3,4],
                                      name='<boxsel_pt_layer>'))



  #def __del__(self):
    #print self.show_all_pix_timer.legend
    #print self.show_all_pix_timer.report()
    #print self.show_shoebox_timer.report()
    #print self.show_max_pix_timer.report()
    #print self.show_ctr_mass_timer.report()
    #print self.draw_all_pix_timer.report()
    #print self.draw_shoebox_timer.report()
    #print self.draw_max_pix_timer.report()
    #print self.draw_ctr_mass_timer.report()

  def add_file_name_or_data(self, image_data):
      """
      Adds an image to the viewer's list of images.

      This just adds the image to the virtual list, and updates the UI
      where necessary e.g. image chooser maximums. If the image already
      exists, will not add a duplicate.

      AKA and better named something like 'add_image' but we can't rename
      whilst tied to rstbx.

      :param image_data: The image metadata object
      :type  image_data: chooser_wrapper
      :returns: The index of the image in the list of images
      :rtype:   int
      """

      assert isinstance(image_data, chooser_wrapper)

      # If this is already loaded, then return the index
      if image_data in self.images:
        return self.images.index(image_data)

      self.images.add(image_data)
      self.image_chooser_panel.SetMax(len(self.images))
      self.jump_to_image.SetMax(len(self.images))
      self.stack.SetMax(len(self.images))
      return len(self.images)-1

  def load_file_event(self, evt):
    self.load_image(evt.get_filename())

  def reload_image(self):
    """Re-load the currently displayed image"""
    with wx.BusyCursor():
      self.load_image(self.images.selected, refresh=True)

  def load_image(self, file_name_or_data, refresh=False):
    """
    Load and display an image.

    Given either a filename or a pre-existing image data object, loads the
    image from disk, displays it, and updates the UI to reflect the new image.

    :param file_name_or_data: The image item to load
    :param refresh: Should the image be reloaded if currently selected?
    :type file_name_or_data: str or chooser_wrapper
    """

    # If this image is already loaded, then don't reload it
    if not refresh and file_name_or_data == self.images.selected:
      return

    # If given a string, we need to load and convert to a chooser_wrapper
    if isinstance(file_name_or_data, basestring):
      # dxtbx/Boost cannot currently handle unicode here
      if isinstance(file_name_or_data, unicode):
        file_name_or_data = file_name_or_data.encode("utf-8")
      importer = ExperimentsFilenameImporter([file_name_or_data])
      assert len(importer.experiments) == 1
      imagesets = importer.experiments.imagesets()
      imageset = imagesets[0]
      file_name_or_data = chooser_wrapper(imageset, imageset.indices()[0])
      self.add_file_name_or_data(file_name_or_data)

    assert isinstance(file_name_or_data, chooser_wrapper)

    # We are never called without first calling add_file_name_or_data?
    assert file_name_or_data in self.images

    show_untrusted = False
    if self.params.show_mask:
      show_untrusted = True

    previously_selected_image = self.images.selected
    self.images.selected = file_name_or_data
    # Do the actual data/image loading and update the viewer
    super(SpotFrame, self).load_image(
      file_name_or_data, get_raw_data=self.get_raw_data,
      show_untrusted=show_untrusted)

    # Update the navigation UI controls to reflect this loaded image
    self.image_chooser_panel.SetValue(self.images.selected_index+1)
    self.image_chooser_panel.set_label(self.get_key(file_name_or_data))
    self.jump_to_image.SetValue(self.images.selected_index+1)

    # Destroy the cached data for the previous image
    if previously_selected_image and previously_selected_image != self.images.selected:
      previously_selected_image.set_raw_data(None)

  def OnShowSettings(self, event):
    if self.settings_frame is None:
      frame_rect = self.GetRect()
      display_rect = wx.GetClientDisplayRect()
      x_start = frame_rect[0] + frame_rect[2]
      if x_start > (display_rect[2] - 400):
        x_start = display_rect[2] - 400
      y_start = frame_rect[1]
      self.settings_frame = SpotSettingsFrame(self, -1, "Settings",
        style=wx.CAPTION|wx.MINIMIZE_BOX, pos=(x_start, y_start))
    self.settings_frame.Show()

  def _draw_rings_layer(self, dc, data, map_rel):
    """Draw a points layer.

    dc       the device context to draw on
    data     an iterable of point tuples:
             (x, y, place, radius, colour, x_off, y_off, pdata)
    map_rel  points relative to map if True, MUST BE TRUE for lightweight
    Assumes all points are the same colour, saving 100's of ms.
    """

    assert map_rel is True
    if len(data)==0:
      return
    (lon, lat, place, radius, colour, x_off, y_off, pdata) = data[0]

    scale = 2**self.pyslip.tiles.zoom_level

    # Draw points on map/view, using transparency if implemented.
    try:
      dc = wx.GCDC(dc)
    except NotImplementedError:
      pass
    dc.SetPen(wx.Pen(colour))
    dc.SetBrush(wx.Brush(colour, wx.TRANSPARENT))
    for (lon, lat, place, radius, colour, x_off, y_off, pdata) in data:
      (x, y) = self.pyslip.ConvertGeo2View((lon, lat))
      dc.DrawCircle(x, y, radius * scale)


  def draw_resolution_rings(self, unit_cell=None, space_group=None):
    from cctbx.array_family import flex
    from cctbx import uctbx
    import math

    image = self.image_chooser.GetClientData(
      self.image_chooser.GetSelection()).image_set
    detector = image.get_detector()
    beam = image.get_beam()

    d_min = detector.get_max_resolution(beam.get_s0())
    d_star_sq_max = uctbx.d_as_d_star_sq(d_min)

    if unit_cell is not None and space_group is not None:
      from cctbx.miller import index_generator
      unit_cell = space_group.average_unit_cell(unit_cell)
      generator = index_generator(unit_cell, space_group.type(), False, d_min)
      indices = generator.to_array()
      spacings = flex.sorted(unit_cell.d(indices))

    else:
      n_rings = 5
      step = d_star_sq_max/n_rings
      spacings = flex.double(
        [uctbx.d_star_sq_as_d((i+1)*step) for i in range(0, n_rings)])
    resolution_text_data = []
    if self.settings.color_scheme > 1 : # heatmap or invert
      textcolour = 'white'
    else:
      textcolour = 'black'

    wavelength = beam.get_wavelength()
    distance = detector[0].get_distance()
    pixel_size = detector[0].get_pixel_size()[0] # FIXME assumes square pixels, and that all panels use same pixel size

    twotheta = uctbx.d_star_sq_as_two_theta(
      uctbx.d_as_d_star_sq(spacings), wavelength)
    L_mm = []
    L_pixels = []
    for tt in twotheta: L_mm.append(distance * math.tan(tt))
    for lmm in L_mm: L_pixels.append(lmm/pixel_size)

    # Get beam vector and two orthogonal vectors
    beamvec = matrix.col(beam.get_s0())
    bor1 = beamvec.ortho()
    bor2 = beamvec.cross(bor1)

    ring_data = []

    # FIXME Currently assuming that all panels are in same plane
    p_id = detector.get_panel_intersection(beam.get_s0())
    if p_id == -1:
      p_id = 0 # XXX beam doesn't intersect with any panels - is there a better solution?
    pan = detector[p_id]

    for tt, d, pxl in zip(twotheta, spacings, L_pixels):
      try:
        # Find 4 rays for given d spacing / two theta angle
        cb1 = beamvec.rotate_around_origin(axis=bor1, angle=tt)
        cb2 = beamvec.rotate_around_origin(axis=bor1, angle=-tt)
        cb3 = beamvec.rotate_around_origin(axis=bor2, angle=tt)
        cb4 = beamvec.rotate_around_origin(axis=bor2, angle=-tt)

        # Find intersection points with panel plane
        dp1 = pan.get_ray_intersection_px(cb1)
        dp2 = pan.get_ray_intersection_px(cb2)
        dp3 = pan.get_ray_intersection_px(cb3)
        dp4 = pan.get_ray_intersection_px(cb4)

        # If all four points are in positive beam direction, draw an ellipse.
        # Otherwise it's a hyperbola (not implemented yet)
      except RuntimeError:
        continue

      # find ellipse centre, the only point equidistant to each axial pair
      xs1 = dp1[0] + dp2[0]
      xs2 = dp3[0] + dp4[0]
      ys1 = dp1[1] + dp2[1]
      ys2 = dp3[1] + dp4[1]
      xd1 = dp2[0] - dp1[0]
      xd2 = dp4[0] - dp3[0]
      yd1 = dp1[1] - dp2[1]
      yd2 = dp3[1] - dp4[1]
      if abs(xd1) < 0.00001:
        cy = ys1 / 2
      elif abs(xd2) < 0.00001:
        cy = ys2 / 2
      else:
        t2 = (xs1 - xs2 + (ys2 - ys1) * yd1 / xd1) / (yd2 - xd2 * yd1 / xd1)
        t1 = (ys2  + t2 * xd2 - ys1) / xd1
        cy = (ys1 + t1 * xd1) / 2
        assert abs(cy - (ys2 + t2 * xd2) / 2) < 0.1
      if abs(yd1) < 0.00001:
        cx = xs1 / 2
      elif abs(yd2) < 0.00001:
        cx = xs2 / 2
      else:
        t2 = (xs1 - xs2 + (ys2 - ys1) * yd1 / xd1) / (yd2 - xd2 * yd1 / xd1)
        t1 = (ys2  + t2 * xd2 - ys1) / xd1
        cx = (xs1 + t1 * yd1) / 2
        assert abs(cx - (xs2 + t2 * yd2) / 2) < 0.1

      centre = (cx, cy)

      if len(detector) > 1:
        centre = self.pyslip.tiles.flex_image.tile_readout_to_picture(
          p_id, centre[1], centre[0])[::-1]
        dp1 = self.pyslip.tiles.flex_image.tile_readout_to_picture(
            p_id, dp1[1], dp1[0])[::-1]
        dp2 = self.pyslip.tiles.flex_image.tile_readout_to_picture(
          p_id, dp2[1], dp2[0])[::-1]
        dp3 = self.pyslip.tiles.flex_image.tile_readout_to_picture(
          p_id, dp3[1], dp3[0])[::-1]
        dp4 = self.pyslip.tiles.flex_image.tile_readout_to_picture(
          p_id, dp4[1], dp4[0])[::-1]

      # translate ellipse centre and four points to map coordinates
      centre = self.pyslip.tiles.picture_fast_slow_to_map_relative(*centre)
      dp1 = self.pyslip.tiles.picture_fast_slow_to_map_relative(dp1[0], dp1[1])
      dp2 = self.pyslip.tiles.picture_fast_slow_to_map_relative(dp2[0], dp2[1])
      dp3 = self.pyslip.tiles.picture_fast_slow_to_map_relative(dp3[0], dp3[1])
      dp4 = self.pyslip.tiles.picture_fast_slow_to_map_relative(dp4[0], dp4[1])

      # Determine eccentricity, cf. https://en.wikipedia.org/wiki/Eccentricity_(mathematics)
      ecc = math.sin(matrix.col(pan.get_normal()).angle(beamvec)) \
            / math.sin(math.pi/2 - tt)

      # Assuming that one detector axis is aligned with a major axis of
      # the ellipse, obtain the semimajor axis length a to calculate the
      # semiminor axis length b using the eccentricity ecc.
      ldp1 = math.hypot(dp1[0] - centre[0], dp1[1] - centre[1])
      ldp3 = math.hypot(dp3[0] - centre[0], dp3[1] - centre[1])
      if ldp1 >= ldp3:
        major = dp1
        a = ldp1
      else:
        major = dp3
        a = ldp3
      b = math.sqrt(a * a * (1 - (ecc * ecc)))
      # since e = f / a and f = sqrt(a^2 - b^2), cf. https://en.wikipedia.org/wiki/Ellipse

      # calculate co-vertex
      minor = matrix.col([-centre[1] - dp1[1], centre[0] - dp1[0]]).normalize() * b
      minor = (minor[0] + centre[0], minor[1] + centre[1])

      p = (centre, major, minor)
      ring_data.append((p, self.pyslip.DefaultPolygonPlacement,
                        self.pyslip.DefaultPolygonWidth, 'red', True,
                        self.pyslip.DefaultPolygonFilled, self.pyslip.DefaultPolygonFillcolour,
                        self.pyslip.DefaultPolygonOffsetX, self.pyslip.DefaultPolygonOffsetY, None))

      if unit_cell is None and space_group is None:
        for angle in (45, 135, 225, 315):
          txtvec = cb1.rotate_around_origin(axis=beamvec, angle=angle/180*3.14159)
          txtpos = pan.get_ray_intersection_px(txtvec)
          if len(detector) > 1:
            txtpos = self.pyslip.tiles.flex_image.tile_readout_to_picture(
              p_id, txtpos[1], txtpos[0])[::-1]
          x, y = self.pyslip.tiles.picture_fast_slow_to_map_relative(txtpos[0], txtpos[1])
          resolution_text_data.append(
            (x, y, "%.2f" %d, {
              'placement':'cc', 'colour': 'red',
              'textcolour': textcolour}))

    # XXX Transparency?
    # Remove the old ring layer, and draw a new one.
    if hasattr(self, "_ring_layer") and self._ring_layer is not None:
      self.pyslip.DeleteLayer(self._ring_layer, update=False)
      self._ring_layer = None
    if ring_data:
      self._ring_layer = self.pyslip.AddLayer(
        self.pyslip.DrawLightweightEllipticalSpline,
        ring_data,
        True,
        True,
        show_levels=[-3, -2, -1, 0, 1, 2, 3, 4, 5],
        selectable=False,
        type=self.pyslip.TypeEllipse,
        name="<ring_layer>", update=False)

    # Remove the old resolution text layer, and draw a new one.
    if hasattr(self, "_resolution_text_layer") and self._resolution_text_layer is not None:
      self.pyslip.DeleteLayer(self._resolution_text_layer, update=False)
      self._resolution_text_layer = None
    if resolution_text_data:
      self._resolution_text_layer = self.pyslip.AddTextLayer(
        resolution_text_data,
        map_rel=True,
        visible=True,
        show_levels=[-3, -2, -1, 0, 1, 2, 3, 4, 5],
        selectable=False,
        name="<resolution_text_layer>",
        colour='red',
        fontsize=15, update=False)

  def sum_images(self):
    if self.params.sum_images > 1:
      image = self.pyslip.tiles.raw_image
      raw_data = image.get_raw_data()
      if not isinstance(raw_data, tuple):
        raw_data = (raw_data,)

      i_frame = self.image_chooser.GetClientData(
        self.image_chooser.GetSelection()).index
      imageset = self.image_chooser.GetClientData(i_frame).image_set

      for i in range(1, self.params.sum_images):
        if (i_frame + i) >= len(imageset): break
        raw_data_i = imageset[i_frame + i]
        for j, rd in enumerate(raw_data):
          rd += raw_data_i[j]

      self.pyslip.tiles.set_image_data(raw_data)

      self.pyslip.ZoomToLevel(self.pyslip.tiles.zoom_level)
      self.update_statusbar() # XXX Not always working?
      self.Layout()

  def get_raw_data(self, image):
    from dials.algorithms.image.threshold import DispersionThresholdDebug
    from dials.array_family import flex

    detector = image.get_detector()
    image.set_raw_data(None)
    raw_data = image.get_raw_data()
    if not isinstance(raw_data, tuple):
      raw_data = (raw_data,)

    if self.settings.display != 'image':

      mask = self.get_mask(image)
      gain_value = self.settings.gain
      assert gain_value > 0
      gain_map = [flex.double(raw_data[i].accessor(), gain_value)
                  for i in range(len(detector))]

      nsigma_b = self.settings.nsigma_b
      nsigma_s = self.settings.nsigma_s
      global_threshold = self.settings.global_threshold
      min_local = self.settings.min_local
      size = self.settings.kernel_size
      kabsch_debug_list = []
      for i_panel in range(len(detector)):
        kabsch_debug_list.append(
          DispersionThresholdDebug(
            raw_data[i_panel].as_double(), mask[i_panel], gain_map[i_panel],
            size, nsigma_b, nsigma_s, global_threshold, min_local))

      if self.settings.display == 'mean':
        mean = [kabsch.mean() for kabsch in kabsch_debug_list]
        raw_data = mean
      elif self.settings.display == 'variance':
        variance = [kabsch.variance() for kabsch in kabsch_debug_list]
        raw_data = variance
      elif self.settings.display == 'dispersion':
        cv = [kabsch.index_of_dispersion() for kabsch in kabsch_debug_list]
        raw_data = cv
      elif self.settings.display == 'sigma_b':
        cv = [kabsch.index_of_dispersion() for kabsch in kabsch_debug_list]
        cv_mask = [kabsch.cv_mask() for kabsch in kabsch_debug_list]
        cv_mask = [mask.as_1d().as_double() for mask in cv_mask]
        for i, mask in enumerate(cv_mask):
          mask.reshape(cv[i].accessor())
        raw_data = cv_mask
      elif self.settings.display == 'sigma_s':
        cv = [kabsch.index_of_dispersion() for kabsch in kabsch_debug_list]
        value_mask = [kabsch.value_mask() for kabsch in kabsch_debug_list]
        value_mask = [mask.as_1d().as_double() for mask in value_mask]
        for i, mask in enumerate(value_mask):
          mask.reshape(cv[i].accessor())
        raw_data = value_mask
      elif self.settings.display == 'global':
        cv = [kabsch.index_of_dispersion() for kabsch in kabsch_debug_list]
        global_mask = [kabsch.global_mask() for kabsch in kabsch_debug_list]
        global_mask = [mask.as_1d().as_double() for mask in global_mask]
        for i, mask in enumerate(global_mask):
          mask.reshape(cv[i].accessor())
        raw_data = global_mask
      elif self.settings.display == 'threshold':
        cv = [kabsch.index_of_dispersion() for kabsch in kabsch_debug_list]
        final_mask = [kabsch.final_mask() for kabsch in kabsch_debug_list]
        final_mask = [mask.as_1d().as_double() for mask in final_mask]
        for i, mask in enumerate(final_mask):
          mask.reshape(cv[i].accessor())
        raw_data = final_mask

      if self.settings.display in (
        'sigma_b', 'sigma_s', 'global', 'threshold'):
        raw_data = (500 * d for d in raw_data)

    raw_data = tuple(raw_data)
    if self.params.show_mask:
      self.mask_raw_data(raw_data)
    return raw_data

  def show_filters(self):
    raw_data = self.get_raw_data(self.pyslip.tiles.raw_image)
    self.pyslip.tiles.set_image_data(raw_data)
    self.pyslip.ZoomToLevel(self.pyslip.tiles.zoom_level)
    self.update_statusbar() # XXX Not always working?
    self.Layout()

  def update_settings(self, layout=True):
    #super(SpotFrame, self).update_settings(layout=layout)
    new_brightness = self.settings.brightness
    new_color_scheme = self.settings.color_scheme
    if new_brightness is not self.pyslip.tiles.current_brightness or \
       new_color_scheme is not self.pyslip.tiles.current_color_scheme:
      self.pyslip.tiles.update_brightness(new_brightness,new_color_scheme)

    if self.settings.show_beam_center:
      if self.beam_layer is None and hasattr(self, 'beam_center_cross_data'):
        self.beam_layer = self.pyslip.AddPolygonLayer(
          self.beam_center_cross_data, name="<beam_layer>",
          show_levels=[-3, -2, -1, 0, 1, 2, 3, 4, 5], update=False)
    elif self.beam_layer is not None:
      self.pyslip.DeleteLayer(self.beam_layer, update=False)
      self.beam_layer = None

    if self.settings.show_dials_spotfinder_spots:
      spotfinder_data = self.get_spotfinder_data()
      shoebox_data = spotfinder_data.shoebox_data
      all_pix_data = spotfinder_data.all_pix_data
      all_foreground_circles = spotfinder_data.all_foreground_circles
      ctr_mass_data = spotfinder_data.ctr_mass_data
      max_pix_data = spotfinder_data.max_pix_data
      predictions_data = spotfinder_data.predictions_data
      miller_indices_data = spotfinder_data.miller_indices_data
      vector_data = spotfinder_data.vector_data
      vector_text_data = spotfinder_data.vector_text_data
      if len(self.dials_spotfinder_layers) > 0:
        for layer in self.dials_spotfinder_layers:
          self.pyslip.DeleteLayer(layer, update=False)
        self.dials_spotfinder_layers = []
      if self.shoebox_layer is not None:
        self.pyslip.DeleteLayer(self.shoebox_layer, update=False)
        self.shoebox_layer = None
      if self.ctr_mass_layer is not None:
        self.pyslip.DeleteLayer(self.ctr_mass_layer, update=False)
        self.ctr_mass_layer = None
      if self.max_pix_layer is not None:
        self.pyslip.DeleteLayer(self.max_pix_layer, update=False)
        self.max_pix_layer = None
      if self.predictions_layer is not None:
        self.pyslip.DeleteLayer(self.predictions_layer, update=False)
        self.predictions_layer = None
      if self.miller_indices_layer is not None:
        self.pyslip.DeleteLayer(self.miller_indices_layer, update=False)
        self.miller_indices_layer = None
      if self.vector_layer is not None:
        self.pyslip.DeleteLayer(self.vector_layer, update=False)
        self.vector_layer = None
      if self.vector_text_layer is not None:
        self.pyslip.DeleteLayer(self.vector_text_layer, update=False)
        self.vector_text_layer = None
      if self._ring_layer is not None:
        self.pyslip.DeleteLayer(self._ring_layer, update=False)
        self._ring_layer = None
      if self._resolution_text_layer is not None:
        self.pyslip.DeleteLayer(self._resolution_text_layer, update=False)
        self._resolution_text_layer = None

      if self.settings.show_miller_indices and len(miller_indices_data):
        self.miller_indices_layer = self.pyslip.AddTextLayer(
          miller_indices_data, map_rel=True, visible=True,
          show_levels=[-3, -2, -1, 0, 1, 2, 3, 4, 5],
          selectable=False,
          name='<miller_indices_layer>', update=False)
      if self.settings.show_predictions and len(predictions_data):
        self.predictions_layer = self.pyslip.AddPointLayer(
          predictions_data, name="<predictions_layer>",
          radius=3,
          renderer = self.pyslip.DrawPointLayer,
          show_levels=[-3, -2, -1, 0, 1, 2, 3, 4, 5], update=False)
      if self.settings.show_all_pix:
        self.draw_all_pix_timer.start()
        if len(all_pix_data) > 1:
          if not self.display_foreground_circles_patch:
            for key, value in all_pix_data.items():
              base_color = self.prediction_colours[key][1:]
              #dim the color so it stands apart from the prediction
              r = base_color[0:2]; g = base_color[2:4]; b = base_color[4:6]
              r = max(int(r,16)-int("50",16),0)
              g = max(int(g,16)-int("50",16),0)
              b = max(int(b,16)-int("50",16),0)
              color = "#%02x%02x%02x"%(r,g,b)
              self.dials_spotfinder_layers.append(self.pyslip.AddPointLayer(
                value, color=color, name="<all_pix_layer_%d>"%key,
                radius=2,
                renderer = self.pyslip.LightweightDrawPointLayer2,
                show_levels=[-3, -2, -1, 0, 1, 2, 3, 4, 5], update=False))
          else:
            e1 = matrix.col((1.,0.))
            e2 = matrix.col((0.,1.))
            for key, value in all_foreground_circles.items():
              base_color = self.prediction_colours[key][1:]
              positions = [i["position"] for i in value]
              good_radius = flex.mean(flex.double([i["radius"] for i in value]))
              vertices = []
              for model_center in positions:
                for vertex in [model_center + good_radius*(e1+e2),
                               model_center + good_radius*(e1-e2),
                               model_center + good_radius*(-e1-e2),
                               model_center + good_radius*(-e1+e2),
                               model_center + good_radius*(e1+e2)]:
                  vertices.append(vertex)

              if False: self.dials_spotfinder_layers.append(self.pyslip.AddPointLayer(
                positions, color="#%s"%base_color, name="<all_pix_layer_%d>"%key,
                radius=2,
                renderer = self.pyslip.LightweightDrawPointLayer2,
                show_levels=[-3, -2, -1, 0, 1, 2, 3, 4, 5]))
              if True:
                self.dials_spotfinder_layers.append(self.pyslip.AddEllipseLayer(
                    vertices, color="#%s"%base_color, name="<all_foreground_circles_%d>"%key,
                    width=2,
                    show_levels=[-3, -2, -1, 0, 1, 2, 3, 4, 5], update=False))
                print("Circles: center of foreground masks for the %d spots actually integrated"%(len(vertices)//5))
        else:
          if len(all_pix_data) > 0:
            self.dials_spotfinder_layers.append(self.pyslip.AddPointLayer(
              all_pix_data[all_pix_data.keys()[0]], color="green", name="<all_pix_layer>",
              radius=2,
              renderer = self.pyslip.LightweightDrawPointLayer2,
              show_levels=[-3, -2, -1, 0, 1, 2, 3, 4, 5], update=False))
        self.draw_all_pix_timer.stop()
      if self.settings.show_shoebox and len(shoebox_data):
        self.draw_shoebox_timer.start()
        self.shoebox_layer = self.pyslip.AddPolygonLayer(
          shoebox_data, map_rel=True, visible=True,
          show_levels=[-3, -2, -1, 0, 1, 2, 3, 4, 5],
          selectable=False,
          name='<shoebox_layer>', update=False)
        self.draw_shoebox_timer.stop()
      if self.settings.show_ctr_mass and len(ctr_mass_data):
        self.draw_ctr_mass_timer.start()
        self.ctr_mass_layer = self.pyslip.AddPolygonLayer(
          ctr_mass_data, map_rel=True, visible=True,
          show_levels=[-3, -2, -1, 0, 1, 2, 3, 4, 5],
          selectable=False,
          name='<ctr_mass_layer>', update=False)
        self.draw_ctr_mass_timer.stop()
      if self.settings.show_max_pix and len(max_pix_data):
        self.draw_max_pix_timer.start()
        self.max_pix_layer = self.pyslip.AddPointLayer(
          max_pix_data, color="pink", name="<max_pix_layer>",
          radius=2,
          renderer = self.pyslip.LightweightDrawPointLayer,
          show_levels=[-3, -2, -1, 0, 1, 2, 3, 4, 5], update=False)
        self.draw_max_pix_timer.stop()
      if len(vector_data) and len(vector_text_data):
        self.vector_layer = self.pyslip.AddPolygonLayer(
          vector_data, map_rel=True, visible=True,
          show_levels=[-3, -2, -1, 0, 1, 2, 3, 4, 5],
          selectable=False,
          name='<vector_layer>', update=False)
        self.vector_text_layer = self.pyslip.AddTextLayer(
          vector_text_data, map_rel=True, visible=True,
          show_levels=[-3, -2, -1, 0, 1, 2, 3, 4, 5],
          selectable=False,
          name='<vector_text_layer>',
          colour='#F62817', update=False)

    self.sum_images()
    #if self.params.sum_images == 1:
      #self.show_filters()
    if self.settings.show_resolution_rings:
      self.draw_resolution_rings()
    elif self.settings.show_ice_rings:
      from cctbx import sgtbx, uctbx
      unit_cell = uctbx.unit_cell((4.498,4.498,7.338,90,90,120))
      space_group = sgtbx.space_group_info(number=194).group()
      self.draw_resolution_rings(unit_cell=unit_cell, space_group=space_group)
    self.drawUntrustedPolygons()
    self.pyslip.Update()

  def get_mask(self, image):
    detector = image.get_detector()
    trange = [p.get_trusted_range() for p in detector]
    mask = []
    mask = image.get_mask()
    if self.mask_input is not None:
      for p1, p2 in zip(self.mask_input, mask):
        p2 &= p1
    if self.mask_image_viewer is not None:
      for p1, p2 in zip(self.mask_image_viewer, mask):
        p2 &= p1
    if mask is None:
      mask = [p.get_trusted_range_mask(im) for im, p in zip(raw_data, detector)]
    return mask

  def mask_raw_data(self, raw_data):
    mask = self.get_mask(self.pyslip.tiles.raw_image)
    for rd, m in zip(raw_data, mask):
      rd.set_selected(~m, -2)

  def __get_imageset_filter(self, reflections, imageset):
    """Get a filter to ensure only reflections from an imageset.

    This is not a well-defined problem because of unindexed reflections
    - any unindexed reflections never get assigned an experiment. Using the
    imageset_id column you can disentangle this, but but at integration this
    data is currently not copied. This means that you can separate, but only if
    there is a single imageset.

    Args:
        reflections (dials.array_family.flex.reflection_table):
            The reflections table to filter
        imageset (dxtbx.imageset.ImageSet):
            The imageset to filter reflections to

    Returns:
        (scitbx.array_family.flex.bool or None):
            The selection, or None if there is nothing to select
    """
    reflections_id = self.reflections.index(reflections)
    experimentlist = self.experiments[reflections_id]

    # If this imageset is not in this experiment, then skip
    if imageset not in experimentlist.imagesets():
      return None

    if "imageset_id" in reflections:
      # Only choose reflections that match this imageset
      imageset_id = experimentlist.imagesets().index(imageset)
      selection = (reflections["imageset_id"] == imageset_id)
    elif self.have_one_imageset:
      # If one imageset, no filtering is necessary
      selection = flex.bool(len(reflections), True)
    else:
      # Fallback:
      # Do filtering in a way that cannot handle complex unindexed reflections
      # Get the experiment IDs of every experiment with this imageset
      exp_ids = [
        i for i, exp in enumerate(experimentlist) if exp.imageset == imageset
      ]
      # No way to tell - don't show any unindexed
      selection = flex.bool(len(reflections), False)
      # OR together selections for all ids that have this imageset
      for eid in exp_ids:
        selection = selection | (reflections["id"] == eid)

    return selection

  def get_spotfinder_data(self):
    from scitbx.array_family import flex
    import math
    from dials.algorithms.shoebox import MaskCode
    bg_code = MaskCode.Valid | MaskCode.BackgroundUsed
    fg_code = MaskCode.Valid | MaskCode.Foreground
    strong_code = MaskCode.Valid | MaskCode.Strong

    def map_coords(x, y, p):
      if len(self.pyslip.tiles.raw_image.get_detector()) > 1:
        y, x = self.pyslip.tiles.flex_image.tile_readout_to_picture(
          p, y - 0.5, x - 0.5)
      return self.pyslip.tiles.picture_fast_slow_to_map_relative(
        x, y)

    shoebox_dict = {'width': 2, 'color': '#0000FFA0', 'closed': False}
    ctr_mass_dict = {'width': 2, 'color': '#FF0000', 'closed': False}
    vector_dict = {'width': 4, 'color': '#F62817', 'closed': False}
    i_frame = self.images.selected.index
    imageset = self.images.selected.image_set
    if imageset.get_scan() is not None:
      i_frame += imageset.get_scan().get_array_range()[0]
    shoebox_data = []
    all_pix_data = {}
    all_foreground_circles = {}
    overlapped_data = []
    ctr_mass_data = []
    max_pix_data = []
    predictions_data = []
    miller_indices_data = []
    vector_data = []
    vector_text_data = []
    detector = self.pyslip.tiles.raw_image.get_detector()
    scan = self.pyslip.tiles.raw_image.get_scan()
    to_degrees = 180 / math.pi
    #self.prediction_colours = ["#a6cee3", "#1f78b4", "#b2df8a", "#33a02c",
                          #"#fb9a99", "#e31a1c", "#fdbf6f", "#ff7f00",
                          #"#cab2d6"] * 10
    # alternative colour scheme
    self.prediction_colours = ["#e41a1c", "#377eb8", "#4daf4a", "#984ea3",
                               "#ff7f00", "#ffff33", "#a65628", "#f781bf",
                               "#999999"] * 10

    for ref_list_id, ref_list in enumerate(self.reflections):

      # If we have more than one imageset, then we could be on the wrong one
      if not self.have_one_imageset:
        exp_filter = self.__get_imageset_filter(ref_list, imageset)
        if exp_filter is None:
          continue
        ref_list = ref_list.select(exp_filter)

      if self.settings.show_indexed:
        indexed_sel = ref_list.get_flags(ref_list.flags.indexed,
                                            all=False)
        ref_list = ref_list.select(indexed_sel)

      if self.settings.show_integrated:
        integrated_sel = ref_list.get_flags(ref_list.flags.integrated,
                                            all=False)
        ref_list = ref_list.select(integrated_sel)

      # Fast-fail if there's no reflections after filtering
      if len(ref_list) == 0:
        continue

      if 'bbox' in ref_list:
        bbox = ref_list['bbox']
        x0, x1, y0, y1, z0, z1 = bbox.parts()
        # ticket #107
        n = self.params.sum_images - 1
        bbox_sel = ~ ((i_frame >= z1) | ((i_frame + n) < z0))
        for reflection in ref_list.select(bbox_sel):
          x0, x1, y0, y1, z0, z1 = reflection['bbox']
          panel = reflection['panel']
          nx = x1 - x0 # size of reflection box in x-direction
          ny = y1 - y0 # size of reflection box in y-direction
          #nz = z1 - z0 # number of frames this spot appears on
          if (self.settings.show_all_pix and 'shoebox' in reflection
              and reflection['shoebox'].mask.size() > 0 and n == 0):
            self.show_all_pix_timer.start()
            shoebox = reflection['shoebox']
            iz = i_frame - z0
            if not reflection['id'] in all_pix_data:
              all_pix_data[reflection['id']] = []

              all_foreground_circles[reflection['id']] = []

            this_spot_foreground_pixels = []
            for ix in range(nx):
              for iy in range(ny):
                mask_value = shoebox.mask[iz, iy, ix]
                if ((mask_value == strong_code) or
                    (mask_value == fg_code)):
                  x_, y_ = map_coords(
                    ix + x0 + 0.5, iy + y0 + 0.5, panel)
                  this_spot_foreground_pixels.append(matrix.col((x_,y_)))
                  if len(all_pix_data) > 1:
                    # look for overlapped pixels
                    found_it = False
                    for key, value in all_pix_data.items():
                      if (x_, y_) in value:
                        value.pop(value.index((x_, y_)))
                        found_it = True
                    if found_it:
                      overlapped_data.append((x_, y_))
                    else:
                      all_pix_data[reflection['id']].append((x_, y_))
                  else:
                    all_pix_data[reflection['id']].append((x_, y_))
            if self.display_foreground_circles_patch and len(this_spot_foreground_pixels)>1:
              per_spot_mean = matrix.col((0.,0.,))
              for pxl in this_spot_foreground_pixels:
                per_spot_mean+=pxl
              per_spot_mean /= len(this_spot_foreground_pixels)
              all_foreground_circles[reflection['id']].append(dict(
                position=per_spot_mean,radius=max([(t-per_spot_mean).length() for t in this_spot_foreground_pixels])))
            self.show_all_pix_timer.stop()

          if self.settings.show_shoebox:
            self.show_shoebox_timer.start()
            x0_, y0_ = map_coords(x0, y0, panel)
            x1_, y1_ = map_coords(x1, y1, panel)
            # Change shoebox colour depending on index id
            my_attrs = dict(shoebox_dict)
            # Reflections with *only* strong set should get default
            if not (reflection["flags"] == ref_list.flags.strong):
              my_attrs["color"] = self.prediction_colours[reflection['id']]
            lines = [(((x0_, y0_), (x0_, y1_)), my_attrs),
                     (((x0_, y1_), (x1_, y1_)), my_attrs),
                     (((x1_, y1_), (x1_, y0_)), my_attrs),
                     (((x1_, y0_), (x0_, y0_)), my_attrs)]
            shoebox_data.extend(lines)
            self.show_shoebox_timer.stop()


          if (self.settings.show_max_pix and 'shoebox' in reflection
              and reflection['shoebox'].data.size() > 0):
            self.show_max_pix_timer.start()
            shoebox = reflection['shoebox'].data
            offset = flex.max_index(shoebox)
            offset, k = divmod(offset, shoebox.all()[2])
            offset, j = divmod(offset, shoebox.all()[1])
            offset, i = divmod(offset, shoebox.all()[0])
            max_index = (i, j, k)
            if z0 + max_index[0] == i_frame:
              x, y = map_coords(x0 + max_index[2] + 0.5,
                                y0 + max_index[1] + 0.5,
                                reflection['panel'])
              max_pix_data.append((x, y))
            self.show_max_pix_timer.stop()

          if (self.settings.show_ctr_mass and
              'xyzobs.px.value' in reflection):
            self.show_ctr_mass_timer.start()
            centroid = reflection['xyzobs.px.value']
            # ticket #107
            if centroid[2] >= i_frame and centroid[2] <= (i_frame + self.params.sum_images):
              x,y = map_coords(
                centroid[0], centroid[1], reflection['panel'])
              xm1,ym1 = map_coords(
                centroid[0]-1, centroid[1]-1, reflection['panel'])
              xp1,yp1 = map_coords(
                centroid[0]+1, centroid[1]+1, reflection['panel'])
              lines = [(((x, ym1), (x, yp1)), ctr_mass_dict),
                       (((xm1, y), (xp1, y)), ctr_mass_dict)]
              ctr_mass_data.extend(lines)
            self.show_ctr_mass_timer.stop()

      if ('xyzcal.px' in ref_list or 'xyzcal.mm' in ref_list) and \
         (self.settings.show_predictions or
           (self.settings.show_miller_indices and 'miller_index' in ref_list)):
        if 'xyzcal.px' in ref_list:
          frame_numbers = ref_list['xyzcal.px'].parts()[2]
        else:
          phi = ref_list['xyzcal.mm'].parts()[2]
          frame_numbers = scan.get_array_index_from_angle(phi * to_degrees)
        n = 0 # buffer
        for i_expt in range(flex.max(ref_list['id'])+1):
          expt_sel = ref_list['id'] == i_expt
          frame_predictions_sel = (
            (frame_numbers >= (i_frame-n)) & (frame_numbers < (i_frame+1+n)))
          for reflection in ref_list.select(frame_predictions_sel & expt_sel):
            if self.settings.show_predictions or self.settings.show_miller_indices:
              x = None
              if 'xyzcal.px' in reflection:
                x, y = map_coords(reflection['xyzcal.px'][0],
                                  reflection['xyzcal.px'][1],
                                  reflection['panel'])
              elif 'xyzcal.mm' in reflection:
                x, y = detector[reflection['panel']].millimeter_to_pixel(
                  reflection['xyzcal.mm'][:2])
                x, y = map_coords(x, y, reflection['panel'])
              if x is None: next

              if self.settings.show_predictions:
                predictions_data.append(
                  (x, y, {'colour':self.prediction_colours[i_expt]}))

              if (self.settings.show_miller_indices and
                  'miller_index' in reflection and
                  reflection['miller_index'] != (0,0,0)):
                if self.settings.color_scheme > 1:  # heatmap or invert
                  textcolour = 'white'
                else:
                  textcolour = 'black'
                miller_indices_data.append((x, y, str(reflection['miller_index']), {
                    'placement': 'ne',
                    'radius': 0,
                    'textcolour': textcolour
                }))

    if len(overlapped_data) > 0:
      #show overlapped pixels in a different color
      all_pix_data[max(all_pix_data.keys())+1] = overlapped_data

    if (self.settings.show_basis_vectors and self.crystals is not None
        and self.crystals[0] is not None):
      from cctbx import crystal
      for experiments in self.experiments:
        for experiment in experiments:
          if experiment.imageset != imageset: continue
          crystal_model = experiment.crystal
          cs = crystal.symmetry(unit_cell=crystal_model.get_unit_cell(), space_group=crystal_model.get_space_group())
          cb_op = cs.change_of_basis_op_to_reference_setting()
          crystal_model = crystal_model.change_basis(cb_op)
          A = matrix.sqr(crystal_model.get_A())
          scan = imageset.get_scan()
          beam = imageset.get_beam()
          gonio = imageset.get_goniometer()
          still = scan is None or gonio is None
          if not still:
            phi = scan.get_angle_from_array_index(
              i_frame-imageset.get_array_range()[0], deg=True)
            axis = matrix.col(imageset.get_goniometer().get_rotation_axis())
          if len(detector) == 1:
            beam_centre = detector[0].get_ray_intersection(beam.get_s0())
            beam_x, beam_y = detector[0].millimeter_to_pixel(beam_centre)
            beam_x, beam_y = map_coords(beam_x, beam_y, 0)
          else:
            try:
              panel, beam_centre = detector.get_ray_intersection(beam.get_s0())
            except RuntimeError as e:
              if "DXTBX_ASSERT(w_max > 0)" in str(e):
                # direct beam didn't hit a panel
                panel = 0
                beam_centre = detector[panel].get_ray_intersection(beam.get_s0())
              else:
                raise
            beam_x, beam_y = detector[panel].millimeter_to_pixel(beam_centre)
            beam_x, beam_y = map_coords(beam_x, beam_y, panel)
          lines = []
          for i, h in enumerate(((10,0,0), (0,10,0), (0,0,10))):
            r = A * matrix.col(h)
            if still:
              s1 = matrix.col(beam.get_s0()) + r
            else:
              r_phi = r.rotate_around_origin(axis, phi, deg=True)
              s1 = matrix.col(beam.get_s0()) + r_phi
            if len(detector) == 1:
              x, y = detector[0].get_bidirectional_ray_intersection_px(s1)
              x, y = map_coords(x, y, 0)
            else:
              panel = detector.get_panel_intersection(s1)
              if panel < 0: continue
              x, y = detector[panel].get_ray_intersection_px(s1)
              x, y = map_coords(x, y, panel)
            vector_data.append((((beam_x, beam_y), (x, y)), vector_dict))

            vector_text_data.append((x, y, ('a*', 'b*', 'c*')[i],
                                     {'placement':'ne',
                                      'fontsize': 20,
                                      'color':'#F62817'}))

    from libtbx import group_args
    return group_args(all_pix_data=all_pix_data,
                      all_foreground_circles = all_foreground_circles,
                      shoebox_data=shoebox_data,
                      ctr_mass_data=ctr_mass_data,
                      max_pix_data=max_pix_data,
                      predictions_data=predictions_data,
                      miller_indices_data=miller_indices_data,
                      vector_data=vector_data,
                      vector_text_data=vector_text_data)

  def get_detector(self):
    return self.imagesets[0].get_detector()

  def get_beam(self):
    return self.imagesets[0].get_beam()

  def predict(self):
    from dxtbx.model.experiment_list import ExperimentList
    predicted_all = []
    for experiments in self.experiments:
      this_predicted = flex.reflection_table()
      for i_expt, expt in enumerate(experiments):
        # Populate the reflection table with predictions
        params = self.params.prediction
        predicted = flex.reflection_table.from_predictions(
          expt,
          force_static=params.force_static,
          dmin=params.d_min
        )
        predicted['id'] = flex.int(len(predicted), i_expt)
        if expt.profile is not None:
          expt.profile.params = self.params.profile
        try:
          predicted.compute_bbox(ExperimentList([expt]))
        except Exception:
          pass
        this_predicted.extend(predicted)
      predicted_all.append(this_predicted)

    return predicted_all


class SpotSettingsFrame(SettingsFrame):
  def __init__(self, *args, **kwds):
    super(SettingsFrame, self).__init__(*args, **kwds)
    self.settings = self.GetParent().settings
    self.params = self.GetParent().params
    szr = wx.BoxSizer(wx.VERTICAL)
    panel = SpotSettingsPanel(self, -1)
    self.SetSizer(szr)
    szr.Add(panel, 1, wx.EXPAND)
    szr.Fit(panel)
    self.panel = panel
    self.sizer = szr
    self.Fit()

    self.Bind(wx.EVT_WINDOW_DESTROY, self.OnDestroy)

  def OnDestroy(self, event):
    # Allow the panel to cleanup when destroying the Frame
    self.panel.OnDestroy(event)


class SpotSettingsPanel(wx.Panel):
  def __init__(self, * args, **kwargs):
    super(SpotSettingsPanel, self).__init__(*args, **kwargs)

    self.settings = self.GetParent().settings
    self.params = self.GetParent().params

    # CONTROLS 4: additional settings for derived class
    self.settings.brightness = self.params.brightness
    self.settings.color_scheme = self.params.color_scheme
    self.settings.show_spotfinder_spots = False
    self.settings.show_dials_spotfinder_spots = True
    self.settings.show_resolution_rings = self.params.show_resolution_rings
    self.settings.untrusted = self.params.masking.untrusted
    self.settings.show_ice_rings = self.params.show_ice_rings
    self.settings.show_ctr_mass = self.params.show_ctr_mass
    self.settings.show_max_pix = self.params.show_max_pix
    self.settings.show_all_pix = self.params.show_all_pix
    self.settings.show_shoebox = self.params.show_shoebox
    self.settings.show_indexed = self.params.show_indexed
    self.settings.show_integrated = self.params.show_integrated
    self.settings.show_predictions = self.params.show_predictions
    self.settings.show_miller_indices = self.params.show_miller_indices
    self.settings.show_mask = self.params.show_mask
    self.settings.show_basis_vectors = self.params.show_basis_vectors
    self.settings.display = self.params.display
    if self.settings.display == 'global_threshold':
      self.settings.display = 'global'
    self.settings.nsigma_b = self.params.nsigma_b
    self.settings.nsigma_s = self.params.nsigma_s
    self.settings.global_threshold = self.params.global_threshold
    self.settings.kernel_size = self.params.kernel_size
    self.settings.min_local = self.params.min_local
    self.settings.gain = self.params.gain
    self.settings.find_spots_phil = "find_spots.phil"
    self._sizer = wx.BoxSizer(wx.VERTICAL)
    s = self._sizer
    self.SetSizer(self._sizer)
    grid = wx.FlexGridSizer(cols=2, rows=2, vgap=0, hgap=0)
    s.Add(grid)
    txt1 = wx.StaticText(self, -1, "Zoom level:")
    grid.Add(txt1, 0, wx.ALL|wx.ALIGN_CENTER_VERTICAL, 5)
    self.levels = self.GetParent().GetParent().pyslip.tiles.levels
    #from scitbx.math import continued_fraction as cf
    #choices = ["%s" %(cf.from_real(2**l).as_rational()) for l in self.levels]
    choices = ["%g%%" %(100*2**l) for l in self.levels]
    self.zoom_ctrl = wx.Choice(self, -1, choices=choices)
    self.zoom_ctrl.SetSelection(self.settings.zoom_level)
    grid.Add(self.zoom_ctrl, 0, wx.ALL|wx.ALIGN_CENTER_VERTICAL, 5)
    txt11 = wx.StaticText(self, -1, "Color scheme:")
    grid.Add(txt11, 0, wx.ALL|wx.ALIGN_CENTER_VERTICAL, 5)
    color_schemes = ["grayscale","rainbow","heatmap","invert"]
    self.color_ctrl = wx.Choice(self, -1,
      choices=color_schemes)
    self.color_ctrl.SetSelection(color_schemes.index(self.params.color_scheme))
    grid.Add(self.color_ctrl, 0, wx.ALL|wx.ALIGN_CENTER_VERTICAL, 5)
    self._sizer.Fit(self)

    box = wx.BoxSizer(wx.HORIZONTAL)
    s.Add(box)
    grid = wx.FlexGridSizer(cols=1, rows=2, vgap=0, hgap=0)
    box.Add(grid)
    txt2 = wx.StaticText(self, -1, "Brightness:")
    grid.Add(txt2, 0, wx.ALL|wx.ALIGN_CENTER_VERTICAL, 5)
    # Add a textual brightness control
    self.brightness_txt_ctrl = IntCtrl(self,
      value=self.settings.brightness, min=1, max=500,
      name="brightness",
      style=wx.TE_PROCESS_ENTER)
    grid.Add(self.brightness_txt_ctrl, 0, wx.ALL, 5)
    # Add a slider brightness control
    self.brightness_ctrl = wx.Slider(self, -1, size=(150,-1),
      style=wx.SL_AUTOTICKS|wx.SL_LABELS)
    self.brightness_ctrl.SetMin(1)
    self.brightness_ctrl.SetMax(500)
    self.brightness_ctrl.SetValue(self.settings.brightness)
    self.brightness_ctrl.SetTickFreq(25)
    box.Add(self.brightness_ctrl, 0, wx.ALL|wx.ALIGN_CENTER_VERTICAL, 5)

    grid = wx.FlexGridSizer(cols=2, rows=8, vgap=0, hgap=0)
    s.Add(grid)

    # Resolution rings control
    self.resolution_rings_ctrl = wx.CheckBox(self, -1, "Show resolution rings")
    self.resolution_rings_ctrl.SetValue(self.settings.show_resolution_rings)
    grid.Add(self.resolution_rings_ctrl, 0, wx.ALL|wx.ALIGN_CENTER_VERTICAL, 5)

    # Ice rings control
    self.ice_rings_ctrl = wx.CheckBox(self, -1, "Show ice rings")
    self.ice_rings_ctrl.SetValue(self.settings.show_ice_rings)
    grid.Add(self.ice_rings_ctrl, 0, wx.ALL|wx.ALIGN_CENTER_VERTICAL, 5)

    # Center control
    self.center_ctrl = wx.CheckBox(self, -1, "Mark beam center")
    self.center_ctrl.SetValue(self.settings.show_beam_center)
    grid.Add(self.center_ctrl, 0, wx.ALL|wx.ALIGN_CENTER_VERTICAL, 5)

    # Center of mass control
    self.ctr_mass = wx.CheckBox(self, -1, "Mark centers of mass")
    self.ctr_mass.SetValue(self.settings.show_ctr_mass)
    grid.Add(self.ctr_mass, 0, wx.ALL|wx.ALIGN_CENTER_VERTICAL, 5)

    # Max pixel control
    self.max_pix = wx.CheckBox(self, -1, "Spot max pixels")
    self.max_pix.SetValue(self.settings.show_max_pix)
    grid.Add(self.max_pix, 0, wx.ALL|wx.ALIGN_CENTER_VERTICAL, 5)

    # Spot pixels control
    self.all_pix = wx.CheckBox(self, -1, "Spot all pixels")
    self.all_pix.SetValue(self.settings.show_all_pix)
    grid.Add(self.all_pix, 0, wx.ALL|wx.ALIGN_CENTER_VERTICAL, 5)

    # Spot shoebox control
    self.shoebox = wx.CheckBox(self, -1, "Draw reflection shoebox")
    self.shoebox.SetValue(self.settings.show_shoebox)
    grid.Add(self.shoebox, 0, wx.ALL|wx.ALIGN_CENTER_VERTICAL, 5)

    # Spot predictions control
    self.predictions = wx.CheckBox(self, -1, "Show predictions")
    self.predictions.SetValue(self.settings.show_predictions)
    grid.Add(self.predictions, 0, wx.ALL|wx.ALIGN_CENTER_VERTICAL, 5)

    # Spot predictions control
    self.miller_indices = wx.CheckBox(self, -1, "Show hkl")
    self.miller_indices.SetValue(self.settings.show_miller_indices)
    grid.Add(self.miller_indices, 0, wx.ALL|wx.ALIGN_CENTER_VERTICAL, 5)

    # Spot predictions control
    self.show_mask = wx.CheckBox(self, -1, "Show mask")
    self.show_mask.SetValue(self.settings.show_mask)
    grid.Add(self.show_mask, 0, wx.ALL|wx.ALIGN_CENTER_VERTICAL, 5)

    # Toggle basis vector display
    self.show_basis_vectors = wx.CheckBox(self, -1, "Basis vectors")
    self.show_basis_vectors.SetValue(self.settings.show_basis_vectors)
    grid.Add(self.show_basis_vectors, 0, wx.ALL|wx.ALIGN_CENTER_VERTICAL, 5)

    # Integration shoeboxes only
    self.indexed = wx.CheckBox(self, -1, "Indexed only")
    self.indexed.SetValue(self.settings.show_indexed)
    grid.Add(self.indexed, 0, wx.ALL|wx.ALIGN_CENTER_VERTICAL, 5)

    # Integration shoeboxes only
    self.integrated = wx.CheckBox(self, -1, "Integrated only")
    self.integrated.SetValue(self.settings.show_integrated)
    grid.Add(self.integrated, 0, wx.ALL|wx.ALIGN_CENTER_VERTICAL, 5)

    grid = wx.FlexGridSizer(cols=2, rows=1, vgap=0, hgap=0)
    self.clear_all_button = wx.Button(self, -1, "Clear all")
    grid.Add(self.clear_all_button, 0, wx.ALL|wx.ALIGN_CENTER_VERTICAL, 5)
    self.Bind(wx.EVT_BUTTON, self.OnClearAll, self.clear_all_button)

    s.Add(grid)

    # Minimum spot area control
    box = wx.BoxSizer(wx.HORIZONTAL)
    #self.minspotarea_ctrl = PhilIntCtrl(self, -1, pos=(300,180), size=(80,-1),
      #value=self.GetParent().GetParent().horizons_phil.distl.minimum_spot_area,
      #name="Minimum spot area (pxls)")
    #self.minspotarea_ctrl.SetOptional(False)
    #box.Add(self.minspotarea_ctrl, 0, wx.ALL|wx.ALIGN_CENTER_VERTICAL, 5)
    #txtd = wx.StaticText(self, -1,  "Minimum spot area (pxls)",)
    #box.Add(txtd, 0, wx.ALL|wx.ALIGN_CENTER_VERTICAL, 5)
    #s.Add(box)

    # DispersionThreshold thresholding parameters
    grid1 = wx.FlexGridSizer(cols=2, rows=7, vgap=0, hgap=0)
    s.Add(grid1)

    from wxtbx.phil_controls.floatctrl import FloatCtrl
    txt1 = wx.StaticText(self, -1, "Sigma background")
    grid1.Add(txt1, 0, wx.ALL|wx.ALIGN_CENTER_VERTICAL, 5)
    self.nsigma_b_ctrl = FloatCtrl(
      self, value=self.settings.nsigma_b, name="sigma_background")
    self.nsigma_b_ctrl.SetMin(0)
    grid1.Add(self.nsigma_b_ctrl, 0, wx.ALL, 5)

    txt2 = wx.StaticText(self, -1, "Sigma strong")
    grid1.Add(txt2, 0, wx.ALL|wx.ALIGN_CENTER_VERTICAL, 5)
    self.nsigma_s_ctrl = FloatCtrl(
      self, value=self.settings.nsigma_s, name="sigma_strong")
    self.nsigma_s_ctrl.SetMin(0)
    grid1.Add(self.nsigma_s_ctrl, 0, wx.ALL, 5)

    txt1 = wx.StaticText(self, -1, "Global Threshold")
    grid1.Add(txt1, 0, wx.ALL|wx.ALIGN_CENTER_VERTICAL, 5)
    self.global_threshold_ctrl = FloatCtrl(
      self, value=self.settings.global_threshold, name="global_threshold")
    self.global_threshold_ctrl.SetMin(0)
    grid1.Add(self.global_threshold_ctrl, 0, wx.ALL, 5)

    txt4 = wx.StaticText(self, -1, "Min. local")
    grid1.Add(txt4, 0, wx.ALL|wx.ALIGN_CENTER_VERTICAL, 5)
    self.min_local_ctrl = PhilIntCtrl(
      self, value=self.settings.min_local, name="min_local")
    self.min_local_ctrl.SetMin(0)
    grid1.Add(self.min_local_ctrl, 0, wx.ALL, 5)

    txt4 = wx.StaticText(self, -1, "Gain")
    grid1.Add(txt4, 0, wx.ALL|wx.ALIGN_CENTER_VERTICAL, 5)
    self.gain_ctrl = FloatCtrl(
      self, value=self.settings.gain, name="gain")
    self.gain_ctrl.SetMin(0)
    grid1.Add(self.gain_ctrl, 0, wx.ALL, 5)

    from wxtbx.phil_controls.ints import IntsCtrl
    txt3 = wx.StaticText(self, -1, "Kernel size")
    grid1.Add(txt3, 0, wx.ALL|wx.ALIGN_CENTER_VERTICAL, 5)
    self.kernel_size_ctrl = IntsCtrl(
      self, value=self.settings.kernel_size,
      name="kernel_size")
    self.kernel_size_ctrl.SetSize(2)
    self.kernel_size_ctrl.SetMin(1)
    grid1.Add(self.kernel_size_ctrl, 0, wx.ALL, 5)

    self.Bind(EVT_PHIL_CONTROL, self.OnUpdateDispersionThresholdDebug, self.nsigma_b_ctrl)
    self.Bind(EVT_PHIL_CONTROL, self.OnUpdateDispersionThresholdDebug, self.nsigma_s_ctrl)
    self.Bind(EVT_PHIL_CONTROL, self.OnUpdateDispersionThresholdDebug, self.global_threshold_ctrl)
    self.Bind(EVT_PHIL_CONTROL, self.OnUpdateDispersionThresholdDebug, self.kernel_size_ctrl)
    self.Bind(EVT_PHIL_CONTROL, self.OnUpdateDispersionThresholdDebug, self.min_local_ctrl)
    self.Bind(EVT_PHIL_CONTROL, self.OnUpdateDispersionThresholdDebug, self.gain_ctrl)

    from wxtbx.phil_controls.strctrl import StrCtrl

    self.save_params_txt_ctrl = StrCtrl(
      self, value=self.settings.find_spots_phil,
      name="find_spots_phil")
    grid1.Add(self.save_params_txt_ctrl, 0, wx.ALL, 5)
    self.Bind(EVT_PHIL_CONTROL, self.OnUpdate, self.save_params_txt_ctrl)

    self.save_params_button = wx.Button(self, -1, "Save")
    grid1.Add(self.save_params_button, 0, wx.ALL|wx.ALIGN_CENTER_VERTICAL, 5)
    self.Bind(wx.EVT_BUTTON, self.OnSaveFindSpotsParams, self.save_params_button)

    grid2 = wx.FlexGridSizer(cols=4, rows=2, vgap=0, hgap=0)
    s.Add(grid2)

    self.kabsch_buttons = []
    self.kabsch_labels = ['image', 'mean', 'variance', 'dispersion',
                          'sigma_b', 'sigma_s', 'global', 'threshold']
    for label in self.kabsch_labels:
      btn = wx.ToggleButton(self, -1, label)
      self.kabsch_buttons.append(btn)
      grid2.Add(btn, 0, wx.ALL|wx.ALIGN_CENTER_VERTICAL, 5)
      self.Bind(wx.EVT_TOGGLEBUTTON, self.OnDispersionThresholdDebug, btn)

    for button in self.kabsch_buttons:
      if button.GetLabelText() == self.settings.display:
        button.SetValue(True)
        break

    self.collect_values()

    # CONTROLS 3:  Bind events to actions

    # Brightness-related events
    self.Bind(wx.EVT_SCROLL_CHANGED, self.OnUpdateBrightness, self.brightness_ctrl)
    self.Bind(wx.EVT_SLIDER,         self.OnUpdateBrightness, self.brightness_ctrl)
    self.Bind(wx.EVT_TEXT_ENTER, self.OnUpdateBrightness, self.brightness_txt_ctrl)
    self.brightness_txt_ctrl.Bind(wx.EVT_KILL_FOCUS, self.OnUpdateBrightness)

    self.Bind(wx.EVT_CHOICE, self.OnUpdateZoomLevel, self.zoom_ctrl)
    self.Bind(wx.EVT_CHOICE, self.OnUpdate, self.color_ctrl)
    self.Bind(wx.EVT_CHECKBOX, self.OnUpdate, self.resolution_rings_ctrl)
    self.Bind(wx.EVT_CHECKBOX, self.OnUpdate, self.ice_rings_ctrl)
    self.Bind(wx.EVT_CHECKBOX, self.OnUpdate, self.center_ctrl)
    self.Bind(wx.EVT_CHECKBOX, self.OnUpdate, self.ctr_mass)
    self.Bind(wx.EVT_CHECKBOX, self.OnUpdate, self.max_pix)
    self.Bind(wx.EVT_CHECKBOX, self.OnUpdate, self.all_pix)
    self.Bind(wx.EVT_CHECKBOX, self.OnUpdate, self.shoebox)
    self.Bind(wx.EVT_CHECKBOX, self.OnUpdate, self.predictions)
    self.Bind(wx.EVT_CHECKBOX, self.OnUpdate, self.miller_indices)
    self.Bind(wx.EVT_CHECKBOX, self.OnUpdate, self.indexed)
    self.Bind(wx.EVT_CHECKBOX, self.OnUpdate, self.integrated)
    self.Bind(wx.EVT_CHECKBOX, self.OnUpdate, self.show_basis_vectors)
    self.Bind(wx.EVT_CHECKBOX, self.OnUpdateShowMask, self.show_mask)

    self.Bind(wx.EVT_UPDATE_UI, self.UpdateZoomCtrl)

    have_thumbnail = False
    if have_thumbnail:
      txt3 = wx.StaticText(self, -1, "Thumbnail view:")
      s.Add(txt3, 0, wx.ALL|wx.ALIGN_CENTER_VERTICAL, 5)
      self.thumb_panel = rstbx.viewer.display.ThumbnailView(
        parent=self,
        size=(256,256),
        style=wx.SUNKEN_BORDER)
      s.Add(self.thumb_panel, 0, wx.ALL|wx.ALIGN_CENTER_VERTICAL, 5)

  def OnDestroy(self, event):
    "Handle any cleanup when the windows is being destroyed. Manually Called."
    # If we don't remove this here, then we can get called after destroy
    self.brightness_txt_ctrl.Unbind(wx.EVT_KILL_FOCUS)

  # CONTROLS 2:  Fetch values from widgets
  def collect_values(self):
    if self.settings.enable_collect_values:
      self.settings.show_resolution_rings = self.resolution_rings_ctrl.GetValue()
      self.settings.show_ice_rings = self.ice_rings_ctrl.GetValue()
      self.settings.zoom_level = self.levels[self.zoom_ctrl.GetSelection()]

      # Brightness has it's own handler, so just make sure the controls are synced
      if self.brightness_txt_ctrl.GetValue() != self.settings.brightness:
        try:
          self.brightness_txt_ctrl.ChangeValue(self.settings.brightness)
        except Exception: # workaround for wxPython 2.8
          self.brightness_txt_ctrl.ChangeValue(str(self.settings.brightness))
      if self.brightness_ctrl.GetValue() != self.settings.brightness:
        self.brightness_ctrl.SetValue(self.settings.brightness)

      self.settings.show_beam_center = self.center_ctrl.GetValue()
      self.settings.show_ctr_mass = self.ctr_mass.GetValue()
      self.settings.show_max_pix = self.max_pix.GetValue()
      self.settings.show_all_pix = self.all_pix.GetValue()
      self.settings.show_shoebox = self.shoebox.GetValue()
      self.settings.show_indexed = self.indexed.GetValue()
      self.settings.show_integrated = self.integrated.GetValue()
      self.settings.show_predictions = self.predictions.GetValue()
      self.settings.show_miller_indices = self.miller_indices.GetValue()
      self.settings.show_mask = self.show_mask.GetValue()
      self.settings.show_basis_vectors = self.show_basis_vectors.GetValue()
      self.settings.color_scheme = self.color_ctrl.GetSelection()
      self.settings.nsigma_b = self.nsigma_b_ctrl.GetPhilValue()
      self.settings.nsigma_s = self.nsigma_s_ctrl.GetPhilValue()
      self.settings.global_threshold = self.global_threshold_ctrl.GetPhilValue()
      self.settings.kernel_size = self.kernel_size_ctrl.GetPhilValue()
      self.settings.min_local = self.min_local_ctrl.GetPhilValue()
      self.settings.gain = self.gain_ctrl.GetPhilValue()
      self.settings.find_spots_phil = self.save_params_txt_ctrl.GetPhilValue()

  def UpdateZoomCtrl(self, event):
    self.settings.zoom_level = self.levels.index(
      self.GetParent().GetParent().pyslip.level)
    self.zoom_ctrl.SetSelection(self.settings.zoom_level)

  def OnUpdate(self, event):
    """Collects all settings from the GUI and forwards to the viewer"""
    self.collect_values()
    self.GetParent().GetParent().update_settings()

  def OnUpdateBrightness(self, event):
    """Handle updates from the brightness-related controls"""

    # Don't update whilst dragging the slider
    if (event.GetEventType() == wx.EVT_SLIDER.typeId):
      if wx.GetMouseState().LeftIsDown():
        return

    # For e.g. IntCtrl check the value is valid
    if hasattr(event.EventObject, "IsInBounds"):
      if not event.EventObject.IsInBounds():
        return

    # Read the new value then update everything if we need to
    if self.settings.brightness != event.EventObject.GetValue():
      self.settings.brightness = event.EventObject.GetValue()
      self.OnUpdate(event)

  def OnUpdateShowMask(self, event):
    self.OnUpdate(event)
    self.params.show_mask = self.settings.show_mask
    self.GetParent().GetParent().reload_image()

  def OnClearAll(self, event):
    for btn in (self.center_ctrl, self.ctr_mass, self.max_pix, self.all_pix,
                self.shoebox, self.predictions, self.miller_indices,
                self.show_mask, self.show_basis_vectors,
                self.ice_rings_ctrl, self.resolution_rings_ctrl):
      btn.SetValue(False)
    self.OnUpdate(event)

  def OnUpdateZoomLevel(self, event):
    self.collect_values()
    pyslip = self.GetParent().GetParent().pyslip

    # get center of view in map coords
    x, y = pyslip.view_width/2, pyslip.view_height/2
    center = pyslip.ConvertView2Geo((x, y))
    pyslip.ZoomToLevel(self.settings.zoom_level)
    pyslip.ZoomIn((x,y), update=False)
    pyslip.GotoPosition(center)

  def OnSaveFindSpotsParams(self, event):
    from dials.command_line.find_spots import phil_scope
    params = phil_scope.extract()
    dispersion = params.spotfinder.threshold.dispersion
    dispersion.gain = self.settings.gain
    dispersion.global_threshold = self.settings.global_threshold
    dispersion.kernel_size = self.settings.kernel_size
    dispersion.min_local = self.settings.min_local
    dispersion.sigma_background = self.settings.nsigma_b
    dispersion.sigma_strong = self.settings.nsigma_s
    with open(self.settings.find_spots_phil, 'wb') as f:
      print("Saving parameters to %s" % self.settings.find_spots_phil)
      phil_scope.fetch_diff(phil_scope.format(params)).show(f)

  def OnUpdateDispersionThresholdDebug(self, event):
    if self.settings.nsigma_b != self.nsigma_b_ctrl.GetPhilValue() \
    or self.settings.nsigma_s != self.nsigma_s_ctrl.GetPhilValue() \
    or self.settings.global_threshold != self.global_threshold_ctrl.GetPhilValue() \
    or self.settings.kernel_size != self.kernel_size_ctrl.GetPhilValue() \
    or self.settings.min_local != self.min_local_ctrl.GetPhilValue() \
    or self.settings.gain != self.gain_ctrl.GetPhilValue():
      self.OnUpdate(event)
      self.GetParent().GetParent().show_filters()

  def OnDispersionThresholdDebug(self, event):
    button = event.GetEventObject()
    selected = button.GetLabelText()

    self.settings.display = selected

    # reset buttons
    for btn in self.kabsch_buttons:
      if btn.GetLabelText() == selected:
        btn.SetValue(True)
      else:
        btn.SetValue(False)

    self.GetParent().GetParent().show_filters()<|MERGE_RESOLUTION|>--- conflicted
+++ resolved
@@ -36,7 +36,6 @@
   wx.PostEvent(destination, LoadImageEvent(myEVT_LOADIMG, -1, filename))
 
 
-<<<<<<< HEAD
 class SpotFrame(XrayFrame) :
   def __init__ (self, *args, **kwds) :
     self.experiments = kwds["experiments"]
@@ -44,15 +43,6 @@
       assert(len(self.experiments.imagesets()) == 1)
       self.imagesets = self.experiments.imagesets()
       self.crystals = self.experiments.crystals()
-=======
-class SpotFrame(XrayFrame):
-  def __init__(self, *args, **kwds):
-    self.datablock = kwds["datablock"]
-    self.experiments = kwds["experiments"]
-    if self.datablock is not None:
-      self.imagesets = self.datablock.extract_imagesets()
-      self.crystals = None
->>>>>>> 5d6dabca
     else:
       self.imagesets = []
       self.crystals = []
@@ -63,12 +53,7 @@
         raise RuntimeError("No imageset could be constructed")
 
     self.reflections = kwds["reflections"]
-<<<<<<< HEAD
     del kwds["experiments"]; del kwds["reflections"] #otherwise wx complains
-=======
-
-    del kwds["datablock"]; del kwds["experiments"]; del kwds["reflections"] #otherwise wx complains
->>>>>>> 5d6dabca
 
     # Store the list of images we can view
     self.images = ImageCollectionWithSelection()

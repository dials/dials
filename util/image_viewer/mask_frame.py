--- conflicted
+++ resolved
@@ -668,15 +668,10 @@
     def OnSaveMaskParams(self, event):
         file_name = self.params.output.mask_params
         with open(file_name, "w") as f:
-<<<<<<< HEAD
             print(f"Saving parameters to {file_name}")
-            phil_scope.fetch_diff(phil_scope.format(self.params.masking)).show(f)
-=======
-            print("Saving parameters to %s" % file_name)
             dials.util.masking.phil_scope.fetch_diff(
                 dials.util.masking.phil_scope.format(self.params.masking)
             ).show(f)
->>>>>>> fa83ed14
 
     def UpdateMask(self):
         image_viewer_frame = self.GetParent().GetParent()
